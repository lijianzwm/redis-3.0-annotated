--- conflicted
+++ resolved
@@ -309,14 +309,10 @@
     }
 }
 
-<<<<<<< HEAD
 /*
  * 清空服务器的所有数据。
  */
-long long emptyDb() {
-=======
 long long emptyDb(void(callback)(void*)) {
->>>>>>> 2dfc5e35
     int j;
     long long removed = 0;
 
@@ -325,17 +321,11 @@
 
         // 记录被删除键的数量
         removed += dictSize(server.db[j].dict);
-<<<<<<< HEAD
 
         // 删除所有键值对
-        dictEmpty(server.db[j].dict);
-
+        dictEmpty(server.db[j].dict,callback);
         // 删除所有键的过期时间
-        dictEmpty(server.db[j].expires);
-=======
-        dictEmpty(server.db[j].dict,callback);
         dictEmpty(server.db[j].expires,callback);
->>>>>>> 2dfc5e35
     }
 
     if (server.cluster_enabled) slotToKeyFlush();
@@ -397,16 +387,10 @@
 
     // 发送通知
     signalFlushedDb(c->db->id);
-<<<<<<< HEAD
 
     // 清空指定数据库中的 dict 和 expires 字典
-    dictEmpty(c->db->dict);
-    dictEmpty(c->db->expires);
-
-=======
     dictEmpty(c->db->dict,NULL);
     dictEmpty(c->db->expires,NULL);
->>>>>>> 2dfc5e35
     if (server.cluster_enabled) slotToKeyFlush();
 
     addReply(c,shared.ok);
@@ -419,14 +403,9 @@
 
     // 发送通知
     signalFlushedDb(-1);
-<<<<<<< HEAD
 
     // 清空所有数据库
-    server.dirty += emptyDb();
-
-=======
     server.dirty += emptyDb(NULL);
->>>>>>> 2dfc5e35
     addReply(c,shared.ok);
 
     // 如果正在保存新的 RDB ，那么取消保存操作
@@ -615,14 +594,10 @@
 }
 
 /* This command implements SCAN, HSCAN and SSCAN commands.
-<<<<<<< HEAD
  *
  * 这是 SCAN 、 HSCAN 、 SSCAN 命令的实现函数。
  *
- * If object 'o' is passed, then it must be an Hash or Set object, otherwise
-=======
  * If object 'o' is passed, then it must be a Hash or Set object, otherwise
->>>>>>> 2dfc5e35
  * if 'o' is NULL the command will operate on the dictionary associated with
  * the current database.
  *
@@ -633,19 +608,14 @@
  * the client arguments vector is a key so it skips it before iterating
  * in order to parse options.
  *
-<<<<<<< HEAD
  * 如果参数 o 不为 NULL ，那么说明它是一个键对象，函数将跳过这些键对象，
  * 对给定的命令选项进行分析（parse）。
  *
- * In the case of an Hash object the function returns both the field and value
+ * In the case of a Hash object the function returns both the field and value
  * of every element on the Hash. 
  *
  * 如果被迭代的是哈希对象，那么函数返回的是键值对。
  */
-=======
- * In the case of a Hash object the function returns both the field and value
- * of every element on the Hash. */
->>>>>>> 2dfc5e35
 void scanGenericCommand(redisClient *c, robj *o, unsigned long cursor) {
     int rv;
     int i, j;
