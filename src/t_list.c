/*
 * Copyright (c) 2009-2012, Salvatore Sanfilippo <antirez at gmail dot com>
 * All rights reserved.
 *
 * Redistribution and use in source and binary forms, with or without
 * modification, are permitted provided that the following conditions are met:
 *
 *   * Redistributions of source code must retain the above copyright notice,
 *     this list of conditions and the following disclaimer.
 *   * Redistributions in binary form must reproduce the above copyright
 *     notice, this list of conditions and the following disclaimer in the
 *     documentation and/or other materials provided with the distribution.
 *   * Neither the name of Redis nor the names of its contributors may be used
 *     to endorse or promote products derived from this software without
 *     specific prior written permission.
 *
 * THIS SOFTWARE IS PROVIDED BY THE COPYRIGHT HOLDERS AND CONTRIBUTORS "AS IS"
 * AND ANY EXPRESS OR IMPLIED WARRANTIES, INCLUDING, BUT NOT LIMITED TO, THE
 * IMPLIED WARRANTIES OF MERCHANTABILITY AND FITNESS FOR A PARTICULAR PURPOSE
 * ARE DISCLAIMED. IN NO EVENT SHALL THE COPYRIGHT OWNER OR CONTRIBUTORS BE
 * LIABLE FOR ANY DIRECT, INDIRECT, INCIDENTAL, SPECIAL, EXEMPLARY, OR
 * CONSEQUENTIAL DAMAGES (INCLUDING, BUT NOT LIMITED TO, PROCUREMENT OF
 * SUBSTITUTE GOODS OR SERVICES; LOSS OF USE, DATA, OR PROFITS; OR BUSINESS
 * INTERRUPTION) HOWEVER CAUSED AND ON ANY THEORY OF LIABILITY, WHETHER IN
 * CONTRACT, STRICT LIABILITY, OR TORT (INCLUDING NEGLIGENCE OR OTHERWISE)
 * ARISING IN ANY WAY OUT OF THE USE OF THIS SOFTWARE, EVEN IF ADVISED OF THE
 * POSSIBILITY OF SUCH DAMAGE.
 */

#include "redis.h"

void signalListAsReady(redisClient *c, robj *key);

/*-----------------------------------------------------------------------------
 * List API
 *----------------------------------------------------------------------------*/

/* Check the argument length to see if it requires us to convert the ziplist
 * to a real list. Only check raw-encoded objects because integer encoded
 * objects are never too long. 
 *
 * 对输入值 value 进行检查，看是否需要将 subject 从 ziplist 转换为双端链表，
 * 以便保存值 value 。
 *
 * 函数只对 REDIS_ENCODING_RAW 编码的 value 进行检查，
 * 因为整数编码的值不可能超长。
 */
void listTypeTryConversion(robj *subject, robj *value) {

    // 确保 subject 为 ZIPLIST 编码
    if (subject->encoding != REDIS_ENCODING_ZIPLIST) return;

    if (sdsEncodedObject(value) &&
        // 看字符串是否过长
        sdslen(value->ptr) > server.list_max_ziplist_value)
            // 将编码转换为双端链表
            listTypeConvert(subject,REDIS_ENCODING_LINKEDLIST);
}

/* The function pushes an element to the specified list object 'subject',
 * at head or tail position as specified by 'where'.
 *
 * 将给定元素添加到列表的表头或表尾。
 *
 * 参数 where 决定了新元素添加的位置：
 *
 *  - REDIS_HEAD 将新元素添加到表头
 *
 *  - REDIS_TAIL 将新元素添加到表尾
 *
 * There is no need for the caller to increment the refcount of 'value' as
 * the function takes care of it if needed. 
 *
 * 调用者无须担心 value 的引用计数，因为这个函数会负责这方面的工作。
 */
void listTypePush(robj *subject, robj *value, int where) {

    /* Check if we need to convert the ziplist */
    // 是否需要转换编码？
    listTypeTryConversion(subject,value);

    if (subject->encoding == REDIS_ENCODING_ZIPLIST &&
        ziplistLen(subject->ptr) >= server.list_max_ziplist_entries)
            listTypeConvert(subject,REDIS_ENCODING_LINKEDLIST);

    // ZIPLIST
    if (subject->encoding == REDIS_ENCODING_ZIPLIST) {
        int pos = (where == REDIS_HEAD) ? ZIPLIST_HEAD : ZIPLIST_TAIL;
        // 取出对象的值，因为 ZIPLIST 只能保存字符串或整数
        value = getDecodedObject(value);
        subject->ptr = ziplistPush(subject->ptr,value->ptr,sdslen(value->ptr),pos);
        decrRefCount(value);

    // 双端链表
    } else if (subject->encoding == REDIS_ENCODING_LINKEDLIST) {
        if (where == REDIS_HEAD) {
            listAddNodeHead(subject->ptr,value);
        } else {
            listAddNodeTail(subject->ptr,value);
        }
        incrRefCount(value);

    // 未知编码
    } else {
        redisPanic("Unknown list encoding");
    }
}

/*
 * 从列表的表头或表尾中弹出一个元素。
 *
 * 参数 where 决定了弹出元素的位置： 
 *
 *  - REDIS_HEAD 从表头弹出
 *
 *  - REDIS_TAIL 从表尾弹出
 */
robj *listTypePop(robj *subject, int where) {

    robj *value = NULL;

    // ZIPLIST
    if (subject->encoding == REDIS_ENCODING_ZIPLIST) {
        unsigned char *p;
        unsigned char *vstr;
        unsigned int vlen;
        long long vlong;

        // 决定弹出元素的位置
        int pos = (where == REDIS_HEAD) ? 0 : -1;

        p = ziplistIndex(subject->ptr,pos);
        if (ziplistGet(p,&vstr,&vlen,&vlong)) {
            // 为被弹出元素创建对象
            if (vstr) {
                value = createStringObject((char*)vstr,vlen);
            } else {
                value = createStringObjectFromLongLong(vlong);
            }
            /* We only need to delete an element when it exists */
            // 从 ziplist 中删除被弹出元素
            subject->ptr = ziplistDelete(subject->ptr,&p);
        }

    // 双端链表
    } else if (subject->encoding == REDIS_ENCODING_LINKEDLIST) {

        list *list = subject->ptr;

        listNode *ln;

        if (where == REDIS_HEAD) {
            ln = listFirst(list);
        } else {
            ln = listLast(list);
        }

        // 删除被弹出节点
        if (ln != NULL) {
            value = listNodeValue(ln);
            incrRefCount(value);
            listDelNode(list,ln);
        }

    // 未知编码
    } else {
        redisPanic("Unknown list encoding");
    }

    // 返回节点对象
    return value;
}

/*
 * 返回列表的节点数量
 */
unsigned long listTypeLength(robj *subject) {

    // ZIPLIST
    if (subject->encoding == REDIS_ENCODING_ZIPLIST) {
        return ziplistLen(subject->ptr);

    // 双端链表
    } else if (subject->encoding == REDIS_ENCODING_LINKEDLIST) {
        return listLength((list*)subject->ptr);

    // 未知编码
    } else {
        redisPanic("Unknown list encoding");
    }
}

/* Initialize an iterator at the specified index.
 *
 * 创建并返回一个列表迭代器。
 *
 * 参数 index 决定开始迭代的列表索引。
 *
 * 参数 direction 则决定了迭代的方向。
 *
 * listTypeIterator 于 redis.h 文件中定义。
 */
listTypeIterator *listTypeInitIterator(robj *subject, long index, unsigned char direction) {

    listTypeIterator *li = zmalloc(sizeof(listTypeIterator));

    li->subject = subject;

    li->encoding = subject->encoding;

    li->direction = direction;

    // ZIPLIST
    if (li->encoding == REDIS_ENCODING_ZIPLIST) {
        li->zi = ziplistIndex(subject->ptr,index);

    // 双端链表
    } else if (li->encoding == REDIS_ENCODING_LINKEDLIST) {
        li->ln = listIndex(subject->ptr,index);

    // 未知编码
    } else {
        redisPanic("Unknown list encoding");
    }

    return li;
}

/* Clean up the iterator. 
 *
 * 释放迭代器
 */
void listTypeReleaseIterator(listTypeIterator *li) {
    zfree(li);
}

/* Stores pointer to current the entry in the provided entry structure
 * and advances the position of the iterator. Returns 1 when the current
 * entry is in fact an entry, 0 otherwise. 
 *
 * 使用 entry 结构记录迭代器当前指向的节点，并将迭代器的指针移动到下一个元素。
 *
 * 如果列表中还有元素可迭代，那么返回 1 ，否则，返回 0 。
 */
int listTypeNext(listTypeIterator *li, listTypeEntry *entry) {
    /* Protect from converting when iterating */
    redisAssert(li->subject->encoding == li->encoding);

    entry->li = li;

    // 迭代 ZIPLIST
    if (li->encoding == REDIS_ENCODING_ZIPLIST) {

        // 记录当前节点到 entry
        entry->zi = li->zi;

        // 移动迭代器的指针
        if (entry->zi != NULL) {
            if (li->direction == REDIS_TAIL)
                li->zi = ziplistNext(li->subject->ptr,li->zi);
            else
                li->zi = ziplistPrev(li->subject->ptr,li->zi);
            return 1;
        }

    // 迭代双端链表
    } else if (li->encoding == REDIS_ENCODING_LINKEDLIST) {

        // 记录当前节点到 entry
        entry->ln = li->ln;

        // 移动迭代器的指针
        if (entry->ln != NULL) {
            if (li->direction == REDIS_TAIL)
                li->ln = li->ln->next;
            else
                li->ln = li->ln->prev;
            return 1;
        }

    // 未知编码
    } else {
        redisPanic("Unknown list encoding");
    }

    // 列表元素已经全部迭代完
    return 0;
}

/* Return entry or NULL at the current position of the iterator. 
 *
 * 返回 entry 结构当前所保存的列表节点。
 *
 * 如果 entry 没有记录任何节点，那么返回 NULL 。
 */
robj *listTypeGet(listTypeEntry *entry) {

    listTypeIterator *li = entry->li;

    robj *value = NULL;

    // 根据索引，从 ZIPLIST 中取出节点的值
    if (li->encoding == REDIS_ENCODING_ZIPLIST) {
        unsigned char *vstr;
        unsigned int vlen;
        long long vlong;
        redisAssert(entry->zi != NULL);
        if (ziplistGet(entry->zi,&vstr,&vlen,&vlong)) {
            if (vstr) {
                value = createStringObject((char*)vstr,vlen);
            } else {
                value = createStringObjectFromLongLong(vlong);
            }
        }

    // 从双端链表中取出节点的值
    } else if (li->encoding == REDIS_ENCODING_LINKEDLIST) {
        redisAssert(entry->ln != NULL);
        value = listNodeValue(entry->ln);
        incrRefCount(value);

    } else {
        redisPanic("Unknown list encoding");
    }

    return value;
}

/*
 * 将对象 value 插入到列表节点的之前或之后。
 *
 * where 参数决定了插入的位置：
 *
 *  - REDIS_HEAD 插入到节点之前
 *
 *  - REDIS_TAIL 插入到节点之后
 */
void listTypeInsert(listTypeEntry *entry, robj *value, int where) {

    robj *subject = entry->li->subject;

    // 插入到 ZIPLIST
    if (entry->li->encoding == REDIS_ENCODING_ZIPLIST) {

        // 返回对象未编码的值
        value = getDecodedObject(value);

        if (where == REDIS_TAIL) {
            unsigned char *next = ziplistNext(subject->ptr,entry->zi);

            /* When we insert after the current element, but the current element
             * is the tail of the list, we need to do a push. */
            if (next == NULL) {
                // next 是表尾节点，push 新节点到表尾
                subject->ptr = ziplistPush(subject->ptr,value->ptr,sdslen(value->ptr),REDIS_TAIL);
            } else {
                // 插入到到节点之后
                subject->ptr = ziplistInsert(subject->ptr,next,value->ptr,sdslen(value->ptr));
            }
        } else {
            subject->ptr = ziplistInsert(subject->ptr,entry->zi,value->ptr,sdslen(value->ptr));
        }
        decrRefCount(value);

    // 插入到双端链表
    } else if (entry->li->encoding == REDIS_ENCODING_LINKEDLIST) {

        if (where == REDIS_TAIL) {
            listInsertNode(subject->ptr,entry->ln,value,AL_START_TAIL);
        } else {
            listInsertNode(subject->ptr,entry->ln,value,AL_START_HEAD);
        }

        incrRefCount(value);

    } else {
        redisPanic("Unknown list encoding");
    }
}

/* Compare the given object with the entry at the current position. 
 *
 * 将当前节点的值和对象 o 进行对比
 *
 * 函数在两值相等时返回 1 ，不相等时返回 0 。
 */
int listTypeEqual(listTypeEntry *entry, robj *o) {

    listTypeIterator *li = entry->li;

    if (li->encoding == REDIS_ENCODING_ZIPLIST) {
        redisAssertWithInfo(NULL,o,sdsEncodedObject(o));
        return ziplistCompare(entry->zi,o->ptr,sdslen(o->ptr));

    } else if (li->encoding == REDIS_ENCODING_LINKEDLIST) {
        return equalStringObjects(o,listNodeValue(entry->ln));

    } else {
        redisPanic("Unknown list encoding");
    }
}

/* Delete the element pointed to. 
 *
 * 删除 entry 所指向的节点
 */
void listTypeDelete(listTypeEntry *entry) {

    listTypeIterator *li = entry->li;

    // ZIPLIST
    if (li->encoding == REDIS_ENCODING_ZIPLIST) {

        unsigned char *p = entry->zi;

        li->subject->ptr = ziplistDelete(li->subject->ptr,&p);

        /* Update position of the iterator depending on the direction */
        // 删除节点之后，更新迭代器的指针
        if (li->direction == REDIS_TAIL)
            li->zi = p;
        else
            li->zi = ziplistPrev(li->subject->ptr,p);

    // 双端链表
    } else if (entry->li->encoding == REDIS_ENCODING_LINKEDLIST) {

        // 记录后置节点
        listNode *next;

        if (li->direction == REDIS_TAIL)
            next = entry->ln->next;
        else
            next = entry->ln->prev;

        // 删除当前节点
        listDelNode(li->subject->ptr,entry->ln);

        // 删除节点之后，更新迭代器的指针
        li->ln = next;

    } else {
        redisPanic("Unknown list encoding");
    }
}

/*
 * 将列表的底层编码从 ziplist 转换成双端链表
 */
void listTypeConvert(robj *subject, int enc) {

    listTypeIterator *li;

    listTypeEntry entry;

    redisAssertWithInfo(NULL,subject,subject->type == REDIS_LIST);

    // 转换成双端链表
    if (enc == REDIS_ENCODING_LINKEDLIST) {

        list *l = listCreate();

        listSetFreeMethod(l,decrRefCountVoid);

        /* listTypeGet returns a robj with incremented refcount */
        // 遍历 ziplist ，并将里面的值全部添加到双端链表中
        li = listTypeInitIterator(subject,0,REDIS_TAIL);
        while (listTypeNext(li,&entry)) listAddNodeTail(l,listTypeGet(&entry));
        listTypeReleaseIterator(li);

        // 更新编码
        subject->encoding = REDIS_ENCODING_LINKEDLIST;

        // 释放原来的 ziplist
        zfree(subject->ptr);

        // 更新对象值指针
        subject->ptr = l;

    } else {
        redisPanic("Unsupported list conversion");
    }
}

/*-----------------------------------------------------------------------------
 * List Commands
 *----------------------------------------------------------------------------*/

void pushGenericCommand(redisClient *c, int where) {

    int j, waiting = 0, pushed = 0;

    // 取出列表对象
    robj *lobj = lookupKeyWrite(c->db,c->argv[1]);

    // 如果列表对象不存在，那么可能有客户端在等待这个键的出现
    int may_have_waiting_clients = (lobj == NULL);

    if (lobj && lobj->type != REDIS_LIST) {
        addReply(c,shared.wrongtypeerr);
        return;
    }

    // 将列表状态设置为就绪
    if (may_have_waiting_clients) signalListAsReady(c,c->argv[1]);

    // 遍历所有输入值，并将它们添加到列表中
    for (j = 2; j < c->argc; j++) {

        // 编码值
        c->argv[j] = tryObjectEncoding(c->argv[j]);

        // 如果列表对象不存在，那么创建一个，并关联到数据库
        if (!lobj) {
            lobj = createZiplistObject();
            dbAdd(c->db,c->argv[1],lobj);
        }

        // 将值推入到列表
        listTypePush(lobj,c->argv[j],where);

        pushed++;
    }

    // 返回添加的节点数量
    addReplyLongLong(c, waiting + (lobj ? listTypeLength(lobj) : 0));

    // 如果至少有一个元素被成功推入，那么执行以下代码
    if (pushed) {
        char *event = (where == REDIS_HEAD) ? "lpush" : "rpush";

        // 发送键修改信号
        signalModifiedKey(c->db,c->argv[1]);

        // 发送事件通知
        notifyKeyspaceEvent(REDIS_NOTIFY_LIST,event,c->argv[1],c->db->id);
    }

    server.dirty += pushed;
}

void lpushCommand(redisClient *c) {
    pushGenericCommand(c,REDIS_HEAD);
}

void rpushCommand(redisClient *c) {
    pushGenericCommand(c,REDIS_TAIL);
}

void pushxGenericCommand(redisClient *c, robj *refval, robj *val, int where) {
    robj *subject;
    listTypeIterator *iter;
    listTypeEntry entry;
    int inserted = 0;

    // 取出列表对象
    if ((subject = lookupKeyReadOrReply(c,c->argv[1],shared.czero)) == NULL ||
        checkType(c,subject,REDIS_LIST)) return;

    // 执行的是 LINSERT 命令
    if (refval != NULL) {
        /* We're not sure if this value can be inserted yet, but we cannot
         * convert the list inside the iterator. We don't want to loop over
         * the list twice (once to see if the value can be inserted and once
         * to do the actual insert), so we assume this value can be inserted
         * and convert the ziplist to a regular list if necessary. */
        // 看保存值 value 是否需要将列表编码转换为双端链表
        listTypeTryConversion(subject,val);

        /* Seek refval from head to tail */
        // 在列表中查找 refval 对象
        iter = listTypeInitIterator(subject,0,REDIS_TAIL);
        while (listTypeNext(iter,&entry)) {
            if (listTypeEqual(&entry,refval)) {
                // 找到了，将值插入到节点的前面或后面
                listTypeInsert(&entry,val,where);
                inserted = 1;
                break;
            }
        }
        listTypeReleaseIterator(iter);

        if (inserted) {
            /* Check if the length exceeds the ziplist length threshold. */
            // 查看插入之后是否需要将编码转换为双端链表
            if (subject->encoding == REDIS_ENCODING_ZIPLIST &&
                ziplistLen(subject->ptr) > server.list_max_ziplist_entries)
                    listTypeConvert(subject,REDIS_ENCODING_LINKEDLIST);

            signalModifiedKey(c->db,c->argv[1]);

            notifyKeyspaceEvent(REDIS_NOTIFY_LIST,"linsert",
                                c->argv[1],c->db->id);
            server.dirty++;
        } else {
            /* Notify client of a failed insert */
            // refval 不存在，插入失败
            addReply(c,shared.cnegone);
            return;
        }

    // 执行的是 LPUSHX 或 RPUSHX 命令
    } else {
        char *event = (where == REDIS_HEAD) ? "lpush" : "rpush";

        listTypePush(subject,val,where);

        signalModifiedKey(c->db,c->argv[1]);

        notifyKeyspaceEvent(REDIS_NOTIFY_LIST,event,c->argv[1],c->db->id);

        server.dirty++;
    }

    addReplyLongLong(c,listTypeLength(subject));
}

void lpushxCommand(redisClient *c) {
    c->argv[2] = tryObjectEncoding(c->argv[2]);
    pushxGenericCommand(c,NULL,c->argv[2],REDIS_HEAD);
}

void rpushxCommand(redisClient *c) {
    c->argv[2] = tryObjectEncoding(c->argv[2]);
    pushxGenericCommand(c,NULL,c->argv[2],REDIS_TAIL);
}

void linsertCommand(redisClient *c) {

    // 编码 refval 对象
    c->argv[4] = tryObjectEncoding(c->argv[4]);

    if (strcasecmp(c->argv[2]->ptr,"after") == 0) {
        pushxGenericCommand(c,c->argv[3],c->argv[4],REDIS_TAIL);

    } else if (strcasecmp(c->argv[2]->ptr,"before") == 0) {
        pushxGenericCommand(c,c->argv[3],c->argv[4],REDIS_HEAD);

    } else {
        addReply(c,shared.syntaxerr);
    }
}

void llenCommand(redisClient *c) {

    robj *o = lookupKeyReadOrReply(c,c->argv[1],shared.czero);

    if (o == NULL || checkType(c,o,REDIS_LIST)) return;

    addReplyLongLong(c,listTypeLength(o));
}

void lindexCommand(redisClient *c) {

    robj *o = lookupKeyReadOrReply(c,c->argv[1],shared.nullbulk);

    if (o == NULL || checkType(c,o,REDIS_LIST)) return;
    long index;
    robj *value = NULL;

    // 取出整数值对象 index
    if ((getLongFromObjectOrReply(c, c->argv[2], &index, NULL) != REDIS_OK))
        return;

    // 根据索引，遍历 ziplist ，直到指定位置
    if (o->encoding == REDIS_ENCODING_ZIPLIST) {
        unsigned char *p;
        unsigned char *vstr;
        unsigned int vlen;
        long long vlong;

        p = ziplistIndex(o->ptr,index);

        if (ziplistGet(p,&vstr,&vlen,&vlong)) {
            if (vstr) {
                value = createStringObject((char*)vstr,vlen);
            } else {
                value = createStringObjectFromLongLong(vlong);
            }
            addReplyBulk(c,value);
            decrRefCount(value);
        } else {
            addReply(c,shared.nullbulk);
        }

    // 根据索引，遍历双端链表，直到指定位置
    } else if (o->encoding == REDIS_ENCODING_LINKEDLIST) {

        listNode *ln = listIndex(o->ptr,index);

        if (ln != NULL) {
            value = listNodeValue(ln);
            addReplyBulk(c,value);
        } else {
            addReply(c,shared.nullbulk);
        }
    } else {
        redisPanic("Unknown list encoding");
    }
}

void lsetCommand(redisClient *c) {

    // 取出列表对象
    robj *o = lookupKeyWriteOrReply(c,c->argv[1],shared.nokeyerr);

    if (o == NULL || checkType(c,o,REDIS_LIST)) return;
    long index;

    // 取出值对象 value
    robj *value = (c->argv[3] = tryObjectEncoding(c->argv[3]));

    // 取出整数值对象 index
    if ((getLongFromObjectOrReply(c, c->argv[2], &index, NULL) != REDIS_OK))
        return;

    // 查看保存 value 值是否需要转换列表的底层编码
    listTypeTryConversion(o,value);

    // 设置到 ziplist
    if (o->encoding == REDIS_ENCODING_ZIPLIST) {
        unsigned char *p, *zl = o->ptr;
        // 查找索引
        p = ziplistIndex(zl,index);
        if (p == NULL) {
            addReply(c,shared.outofrangeerr);
        } else {
            // 删除现有的值
            o->ptr = ziplistDelete(o->ptr,&p);
            // 插入新值到指定索引
            value = getDecodedObject(value);
            o->ptr = ziplistInsert(o->ptr,p,value->ptr,sdslen(value->ptr));
            decrRefCount(value);

            addReply(c,shared.ok);
            signalModifiedKey(c->db,c->argv[1]);
            notifyKeyspaceEvent(REDIS_NOTIFY_LIST,"lset",c->argv[1],c->db->id);
            server.dirty++;
        }

    // 设置到双端链表
    } else if (o->encoding == REDIS_ENCODING_LINKEDLIST) {

        listNode *ln = listIndex(o->ptr,index);

        if (ln == NULL) {
            addReply(c,shared.outofrangeerr);
        } else {
            // 删除旧值对象
            decrRefCount((robj*)listNodeValue(ln));
            // 指向新对象
            listNodeValue(ln) = value;
            incrRefCount(value);

            addReply(c,shared.ok);
            signalModifiedKey(c->db,c->argv[1]);
            notifyKeyspaceEvent(REDIS_NOTIFY_LIST,"lset",c->argv[1],c->db->id);
            server.dirty++;
        }
    } else {
        redisPanic("Unknown list encoding");
    }
}

void popGenericCommand(redisClient *c, int where) {

    // 取出列表对象
    robj *o = lookupKeyWriteOrReply(c,c->argv[1],shared.nullbulk);

    if (o == NULL || checkType(c,o,REDIS_LIST)) return;

    // 弹出列表元素
    robj *value = listTypePop(o,where);

    // 根据弹出元素是否为空，决定后续动作
    if (value == NULL) {
        addReply(c,shared.nullbulk);
    } else {
        char *event = (where == REDIS_HEAD) ? "lpop" : "rpop";

        addReplyBulk(c,value);
        decrRefCount(value);
        notifyKeyspaceEvent(REDIS_NOTIFY_LIST,event,c->argv[1],c->db->id);
        if (listTypeLength(o) == 0) {
            notifyKeyspaceEvent(REDIS_NOTIFY_GENERIC,"del",
                                c->argv[1],c->db->id);
            dbDelete(c->db,c->argv[1]);
        }
        signalModifiedKey(c->db,c->argv[1]);
        server.dirty++;
    }
}

void lpopCommand(redisClient *c) {
    popGenericCommand(c,REDIS_HEAD);
}

void rpopCommand(redisClient *c) {
    popGenericCommand(c,REDIS_TAIL);
}

void lrangeCommand(redisClient *c) {
    robj *o;
    long start, end, llen, rangelen;

    // 取出索引值 start 和 end
    if ((getLongFromObjectOrReply(c, c->argv[2], &start, NULL) != REDIS_OK) ||
        (getLongFromObjectOrReply(c, c->argv[3], &end, NULL) != REDIS_OK)) return;

    // 取出列表对象
    if ((o = lookupKeyReadOrReply(c,c->argv[1],shared.emptymultibulk)) == NULL
         || checkType(c,o,REDIS_LIST)) return;

    // 取出列表长度
    llen = listTypeLength(o);

    /* convert negative indexes */
    // 将负数索引转换成正数索引
    if (start < 0) start = llen+start;
    if (end < 0) end = llen+end;
    if (start < 0) start = 0;

    /* Invariant: start >= 0, so this test will be true when end < 0.
     * The range is empty when start > end or start >= length. */
    if (start > end || start >= llen) {
        addReply(c,shared.emptymultibulk);
        return;
    }
    if (end >= llen) end = llen-1;
    rangelen = (end-start)+1;

    /* Return the result in form of a multi-bulk reply */
    addReplyMultiBulkLen(c,rangelen);

    if (o->encoding == REDIS_ENCODING_ZIPLIST) {
        unsigned char *p = ziplistIndex(o->ptr,start);
        unsigned char *vstr;
        unsigned int vlen;
        long long vlong;

        // 遍历 ziplist ，并将指定索引上的值添加到回复中
        while(rangelen--) {
            ziplistGet(p,&vstr,&vlen,&vlong);
            if (vstr) {
                addReplyBulkCBuffer(c,vstr,vlen);
            } else {
                addReplyBulkLongLong(c,vlong);
            }
            p = ziplistNext(o->ptr,p);
        }

    } else if (o->encoding == REDIS_ENCODING_LINKEDLIST) {
        listNode *ln;

        /* If we are nearest to the end of the list, reach the element
         * starting from tail and going backward, as it is faster. */
        if (start > llen/2) start -= llen;
        ln = listIndex(o->ptr,start);

        // 遍历双端链表，将指定索引上的值添加到回复
        while(rangelen--) {
            addReplyBulk(c,ln->value);
            ln = ln->next;
        }

    } else {
        redisPanic("List encoding is not LINKEDLIST nor ZIPLIST!");
    }
}

void ltrimCommand(redisClient *c) {
    robj *o;
    long start, end, llen, j, ltrim, rtrim;
    list *list;
    listNode *ln;

    // 取出索引值 start 和 end
    if ((getLongFromObjectOrReply(c, c->argv[2], &start, NULL) != REDIS_OK) ||
        (getLongFromObjectOrReply(c, c->argv[3], &end, NULL) != REDIS_OK)) return;

    // 取出列表对象
    if ((o = lookupKeyWriteOrReply(c,c->argv[1],shared.ok)) == NULL ||
        checkType(c,o,REDIS_LIST)) return;

    // 列表长度
    llen = listTypeLength(o);

    /* convert negative indexes */
    // 将负数索引转换成正数索引
    if (start < 0) start = llen+start;
    if (end < 0) end = llen+end;
    if (start < 0) start = 0;

    /* Invariant: start >= 0, so this test will be true when end < 0.
     * The range is empty when start > end or start >= length. */
    if (start > end || start >= llen) {
        /* Out of range start or start > end result in empty list */
        ltrim = llen;
        rtrim = 0;
    } else {
        if (end >= llen) end = llen-1;
        ltrim = start;
        rtrim = llen-end-1;
    }

    /* Remove list elements to perform the trim */
    // 删除指定列表两端的元素

    if (o->encoding == REDIS_ENCODING_ZIPLIST) {
        // 删除左端元素
        o->ptr = ziplistDeleteRange(o->ptr,0,ltrim);
        // 删除右端元素
        o->ptr = ziplistDeleteRange(o->ptr,-rtrim,rtrim);

    } else if (o->encoding == REDIS_ENCODING_LINKEDLIST) {
        list = o->ptr;
        // 删除左端元素
        for (j = 0; j < ltrim; j++) {
            ln = listFirst(list);
            listDelNode(list,ln);
        }
        // 删除右端元素
        for (j = 0; j < rtrim; j++) {
            ln = listLast(list);
            listDelNode(list,ln);
        }

    } else {
        redisPanic("Unknown list encoding");
    }

    // 发送通知
    notifyKeyspaceEvent(REDIS_NOTIFY_LIST,"ltrim",c->argv[1],c->db->id);

    // 如果列表已经为空，那么删除它
    if (listTypeLength(o) == 0) {
        dbDelete(c->db,c->argv[1]);
        notifyKeyspaceEvent(REDIS_NOTIFY_GENERIC,"del",c->argv[1],c->db->id);
    }

    signalModifiedKey(c->db,c->argv[1]);

    server.dirty++;

    addReply(c,shared.ok);
}

void lremCommand(redisClient *c) {
    robj *subject, *obj;

    // 编码目标对象 elem
    obj = c->argv[3] = tryObjectEncoding(c->argv[3]);
    long toremove;
    long removed = 0;
    listTypeEntry entry;

    // 取出指定删除模式的 count 参数
    if ((getLongFromObjectOrReply(c, c->argv[2], &toremove, NULL) != REDIS_OK))
        return;

    // 取出列表对象
    subject = lookupKeyWriteOrReply(c,c->argv[1],shared.czero);
    if (subject == NULL || checkType(c,subject,REDIS_LIST)) return;

    /* Make sure obj is raw when we're dealing with a ziplist */
    if (subject->encoding == REDIS_ENCODING_ZIPLIST)
        obj = getDecodedObject(obj);

    listTypeIterator *li;

    // 根据 toremove 参数，决定是从表头还是表尾开始进行删除
    if (toremove < 0) {
        toremove = -toremove;
        li = listTypeInitIterator(subject,-1,REDIS_HEAD);
    } else {
        li = listTypeInitIterator(subject,0,REDIS_TAIL);
    }

    // 查找，比对对象，并进行删除
    while (listTypeNext(li,&entry)) {
        if (listTypeEqual(&entry,obj)) {
            listTypeDelete(&entry);
            server.dirty++;
            removed++;
            // 已经满足删除数量，停止
            if (toremove && removed == toremove) break;
        }
    }
    listTypeReleaseIterator(li);

    /* Clean up raw encoded object */
    if (subject->encoding == REDIS_ENCODING_ZIPLIST)
        decrRefCount(obj);

    // 删除空列表
    if (listTypeLength(subject) == 0) dbDelete(c->db,c->argv[1]);

    addReplyLongLong(c,removed);

    if (removed) signalModifiedKey(c->db,c->argv[1]);
}

/* This is the semantic of this command:
 *  RPOPLPUSH srclist dstlist:
 *    IF LLEN(srclist) > 0
 *      element = RPOP srclist
 *      LPUSH dstlist element
 *      RETURN element
 *    ELSE
 *      RETURN nil
 *    END
 *  END
 *
 * The idea is to be able to get an element from a list in a reliable way
 * since the element is not just returned but pushed against another list
 * as well. This command was originally proposed by Ezra Zygmuntowicz.
 */

void rpoplpushHandlePush(redisClient *c, robj *dstkey, robj *dstobj, robj *value) {
    /* Create the list if the key does not exist */
    // 如果目标列表不存在，那么创建一个
    if (!dstobj) {
        dstobj = createZiplistObject();
        dbAdd(c->db,dstkey,dstobj);
        signalListAsReady(c,dstkey);
    }

    signalModifiedKey(c->db,dstkey);

    // 将值推入目标列表中
    listTypePush(dstobj,value,REDIS_HEAD);

    notifyKeyspaceEvent(REDIS_NOTIFY_LIST,"lpush",dstkey,c->db->id);
    /* Always send the pushed value to the client. */
    addReplyBulk(c,value);
}

void rpoplpushCommand(redisClient *c) {
    robj *sobj, *value;
    
    // 来源列表
    if ((sobj = lookupKeyWriteOrReply(c,c->argv[1],shared.nullbulk)) == NULL ||
        checkType(c,sobj,REDIS_LIST)) return;

    // 空列表，没有元素可 pop ，直接返回
    if (listTypeLength(sobj) == 0) {
        /* This may only happen after loading very old RDB files. Recent
         * versions of Redis delete keys of empty lists. */
        addReply(c,shared.nullbulk);

    // 源列表非空
    } else {

        // 目标对象
        robj *dobj = lookupKeyWrite(c->db,c->argv[2]);
        robj *touchedkey = c->argv[1];

        // 检查目标对象是否列表
        if (dobj && checkType(c,dobj,REDIS_LIST)) return;
        // 从源列表中弹出值
        value = listTypePop(sobj,REDIS_TAIL);
        /* We saved touched key, and protect it, since rpoplpushHandlePush
         * may change the client command argument vector (it does not
         * currently). */
        incrRefCount(touchedkey);
        // 将值推入目标列表中，如果目标列表不存在，那么创建一个新列表
        rpoplpushHandlePush(c,c->argv[2],dobj,value);

        /* listTypePop returns an object with its refcount incremented */
        decrRefCount(value);

        /* Delete the source list when it is empty */
        notifyKeyspaceEvent(REDIS_NOTIFY_LIST,"rpop",touchedkey,c->db->id);

        // 如果源列表已经为空，那么将它删除
        if (listTypeLength(sobj) == 0) {
            dbDelete(c->db,touchedkey);
            notifyKeyspaceEvent(REDIS_NOTIFY_GENERIC,"del",
                                touchedkey,c->db->id);
        }

        signalModifiedKey(c->db,touchedkey);

        decrRefCount(touchedkey);

        server.dirty++;
    }
}

/*-----------------------------------------------------------------------------
 * Blocking POP operations
 *----------------------------------------------------------------------------*/

/* This is how the current blocking POP works, we use BLPOP as example:
 *
 * 以下是目前的阻塞 POP 操作的运作方法，以 BLPOP 作为例子：
 *
 * - If the user calls BLPOP and the key exists and contains a non empty list
 *   then LPOP is called instead. So BLPOP is semantically the same as LPOP
 *   if blocking is not required.
 *
 * - 如果用户调用 BLPOP ，并且列表非空，那么程序执行 LPOP 。
 *   因此，当列表非空时，调用 BLPOP 等于调用 LPOP。
 *
 * - If instead BLPOP is called and the key does not exists or the list is
 *   empty we need to block. In order to do so we remove the notification for
 *   new data to read in the client socket (so that we'll not serve new
 *   requests if the blocking request is not served). Also we put the client
 *   in a dictionary (db->blocking_keys) mapping keys to a list of clients
 *   blocking for this keys.
 *
 * - 当 BLPOP 对一个空键执行时，客户端才会被阻塞：
 *   服务器不再对这个客户端发送任何数据，
 *   对这个客户端的状态设为“被阻塞“，直到解除阻塞为止。
 *   并且客户端会被加入到一个以阻塞键为 key ，
 *   以被阻塞客户端为 value 的字典 db->blocking_keys 中。
 *
 * - If a PUSH operation against a key with blocked clients waiting is
 *   performed, we mark this key as "ready", and after the current command,
 *   MULTI/EXEC block, or script, is executed, we serve all the clients waiting
 *   for this list, from the one that blocked first, to the last, accordingly
 *   to the number of elements we have in the ready list.
 *
 * - 当有 PUSH 命令作用于一个造成客户端阻塞的键时，
 *   程序将这个键标记为“就绪”，并且在执行完这个命令、事务、或脚本之后，
 *   程序会按“先阻塞先服务”的顺序，将列表的元素返回给那些被阻塞的客户端，
 *   被解除阻塞的客户端数量取决于 PUSH 命令推入的元素数量。
 */

/* Set a client in blocking mode for the specified key, with the specified
 * timeout */
// 根据给定数量的 key ，对给定客户端进行阻塞
// 参数：
// keys    任意多个 key
// numkeys keys 的键数量
// timeout 阻塞的最长时限
// target  在解除阻塞时，将结果保存到这个 key 对象，而不是返回给客户端
//         只用于 BRPOPLPUSH 命令
void blockForKeys(redisClient *c, robj **keys, int numkeys, mstime_t timeout, robj *target) {
    dictEntry *de;
    list *l;
    int j;

    // 设置阻塞状态的超时和目标选项
    c->bpop.timeout = timeout;

    // target 在执行 RPOPLPUSH 命令时使用
    c->bpop.target = target;

    if (target != NULL) incrRefCount(target);

    // 关联阻塞客户端和键的相关信息
    for (j = 0; j < numkeys; j++) {

        /* If the key already exists in the dict ignore it. */
        // c->bpop.keys 是一个集合（值为 NULL 的字典）
        // 它记录所有造成客户端阻塞的键
        // 以下语句在键不存在于集合的时候，将它添加到集合
        if (dictAdd(c->bpop.keys,keys[j],NULL) != DICT_OK) continue;

        incrRefCount(keys[j]);

        /* And in the other "side", to map keys -> clients */
        // c->db->blocking_keys 字典的键为造成客户端阻塞的键
        // 而值则是一个链表，链表中包含了所有被阻塞的客户端
        // 以下程序将阻塞键和被阻塞客户端关联起来
        de = dictFind(c->db->blocking_keys,keys[j]);
        if (de == NULL) {
            // 链表不存在，新创建一个，并将它关联到字典中
            int retval;

            /* For every key we take a list of clients blocked for it */
            l = listCreate();
            retval = dictAdd(c->db->blocking_keys,keys[j],l);
            incrRefCount(keys[j]);
            redisAssertWithInfo(c,keys[j],retval == DICT_OK);
        } else {
            l = dictGetVal(de);
        }
        // 将客户端填接到被阻塞客户端的链表中
        listAddNodeTail(l,c);
    }
    blockClient(c,REDIS_BLOCKED_LIST);
}

/* Unblock a client that's waiting in a blocking operation such as BLPOP.
 * You should never call this function directly, but unblockClient() instead. */
void unblockClientWaitingData(redisClient *c) {
    dictEntry *de;
    dictIterator *di;
    list *l;

    redisAssertWithInfo(c,NULL,dictSize(c->bpop.keys) != 0);

    // 遍历所有 key ，将它们从客户端 db->blocking_keys 的链表中移除
    di = dictGetIterator(c->bpop.keys);
    /* The client may wait for multiple keys, so unblock it for every key. */
    while((de = dictNext(di)) != NULL) {
        robj *key = dictGetKey(de);

        /* Remove this client from the list of clients waiting for this key. */
        // 获取所有因为 key 而被阻塞的客户端的链表
        l = dictFetchValue(c->db->blocking_keys,key);

        redisAssertWithInfo(c,key,l != NULL);

        // 将指定客户端从链表中删除
        listDelNode(l,listSearchKey(l,c));

        /* If the list is empty we need to remove it to avoid wasting memory */
        // 如果已经没有其他客户端阻塞在这个 key 上，那么删除这个链表
        if (listLength(l) == 0)
            dictDelete(c->db->blocking_keys,key);
    }
    dictReleaseIterator(di);

    /* Cleanup the client structure */
<<<<<<< HEAD
    // 清空 bpop.keys 集合（字典）
    dictEmpty(c->bpop.keys);
=======
    dictEmpty(c->bpop.keys,NULL);
>>>>>>> 2dfc5e35
    if (c->bpop.target) {
        decrRefCount(c->bpop.target);
        c->bpop.target = NULL;
    }
}

/* If the specified key has clients blocked waiting for list pushes, this
 * function will put the key reference into the server.ready_keys list.
 * Note that db->ready_keys is a hash table that allows us to avoid putting
 * the same key again and again in the list in case of multiple pushes
 * made by a script or in the context of MULTI/EXEC.
 *
 * 如果有客户端正因为等待给定 key 被 push 而阻塞，
 * 那么将这个 key 的放进 server.ready_keys 列表里面。
 *
 * 注意 db->ready_keys 是一个哈希表，
 * 这可以避免在事务或者脚本中，将同一个 key 一次又一次添加到列表的情况出现。
 *
 * The list will be finally processed by handleClientsBlockedOnLists() 
 *
 * 这个列表最终会被 handleClientsBlockedOnLists() 函数处理。
 */
void signalListAsReady(redisClient *c, robj *key) {
    readyList *rl;

    /* No clients blocking for this key? No need to queue it. */
    // 没有客户端被这个键阻塞，直接返回
    if (dictFind(c->db->blocking_keys,key) == NULL) return;

    /* Key was already signaled? No need to queue it again. */
    // 这个键已经被添加到 ready_keys 中了，直接返回
    if (dictFind(c->db->ready_keys,key) != NULL) return;

    /* Ok, we need to queue this key into server.ready_keys. */
    // 创建一个 readyList 结构，保存键和数据库
    // 然后将 readyList 添加到 server.ready_keys 中
    rl = zmalloc(sizeof(*rl));
    rl->key = key;
    rl->db = c->db;
    incrRefCount(key);
    listAddNodeTail(server.ready_keys,rl);

    /* We also add the key in the db->ready_keys dictionary in order
     * to avoid adding it multiple times into a list with a simple O(1)
     * check. 
     *
     * 将 key 添加到 c->db->ready_keys 集合中，防止重复添加
     */
    incrRefCount(key);
    redisAssert(dictAdd(c->db->ready_keys,key,NULL) == DICT_OK);
}

/* This is a helper function for handleClientsBlockedOnLists(). It's work
 * is to serve a specific client (receiver) that is blocked on 'key'
 * in the context of the specified 'db', doing the following:
 * 
 * 函数对被阻塞的客户端 receiver 、造成阻塞的 key 、 key 所在的数据库 db
 * 以及一个值 value 和一个位置值 where 执行以下动作：
 *
 * 1) Provide the client with the 'value' element.
 *
 *    将 value 提供给 receiver
 *
 * 2) If the dstkey is not NULL (we are serving a BRPOPLPUSH) also push the
 *    'value' element on the destination list (the LPUSH side of the command).
 *
 *    如果 dstkey 不为空（BRPOPLPUSH的情况），
 *    那么也将 value 推入到 dstkey 指定的列表中。
 *
 * 3) Propagate the resulting BRPOP, BLPOP and additional LPUSH if any into
 *    the AOF and replication channel.
 *
 *    将 BRPOP 、 BLPOP 和可能有的 LPUSH 传播到 AOF 和同步节点
 *
 * The argument 'where' is REDIS_TAIL or REDIS_HEAD, and indicates if the
 * 'value' element was popped fron the head (BLPOP) or tail (BRPOP) so that
 * we can propagate the command properly.
 * 
 * where 可能是 REDIS_TAIL 或者 REDIS_HEAD ，用于识别该 value 是从那个地方 POP
 * 出来，依靠这个参数，可以同样传播 BLPOP 或者 BRPOP 。

 * The function returns REDIS_OK if we are able to serve the client, otherwise
 * REDIS_ERR is returned to signal the caller that the list POP operation
 * should be undone as the client was not served: This only happens for
 * BRPOPLPUSH that fails to push the value to the destination key as it is
 * of the wrong type. 
 *
 * 如果一切成功，返回 REDIS_OK 。
 * 如果执行失败，那么返回 REDIS_ERR ，让 Redis 撤销对目标节点的 POP 操作。
 * 失败的情况只会出现在 BRPOPLPUSH 命令中，
 * 比如 POP 源列表成功，却发现 PUSH 的目标对象不是列表时，操作就会出现失败。
 */
int serveClientBlockedOnList(redisClient *receiver, robj *key, robj *dstkey, redisDb *db, robj *value, int where)
{
    robj *argv[3];

    // 执行的是 BLPOP 或 BRPOP
    if (dstkey == NULL) {
        /* Propagate the [LR]POP operation. */
        argv[0] = (where == REDIS_HEAD) ? shared.lpop :
                                          shared.rpop;
        argv[1] = key;
        propagate((where == REDIS_HEAD) ?
            server.lpopCommand : server.rpopCommand,
            db->id,argv,2,REDIS_PROPAGATE_AOF|REDIS_PROPAGATE_REPL);

        /* BRPOP/BLPOP */
        addReplyMultiBulkLen(receiver,2);
        addReplyBulk(receiver,key);
        addReplyBulk(receiver,value);

    // 执行的是 BRPOPLPUSH 
    } else {
        /* BRPOPLPUSH */

        // 取出目标对象
        robj *dstobj =
            lookupKeyWrite(receiver->db,dstkey);
        if (!(dstobj &&
             checkType(receiver,dstobj,REDIS_LIST)))
        {
            /* Propagate the RPOP operation. */
            // 传播 RPOP 命令
            argv[0] = shared.rpop;
            argv[1] = key;
            propagate(server.rpopCommand,
                db->id,argv,2,
                REDIS_PROPAGATE_AOF|
                REDIS_PROPAGATE_REPL);

            // 将值推入到 dstobj 中，如果 dstobj 不存在，
            // 那么新创建一个
            rpoplpushHandlePush(receiver,dstkey,dstobj,
                value);

            /* Propagate the LPUSH operation. */
            // 传播 LPUSH 命令
            argv[0] = shared.lpush;
            argv[1] = dstkey;
            argv[2] = value;
            propagate(server.lpushCommand,
                db->id,argv,3,
                REDIS_PROPAGATE_AOF|
                REDIS_PROPAGATE_REPL);
        } else {
            /* BRPOPLPUSH failed because of wrong
             * destination type. */
            return REDIS_ERR;
        }
    }
    return REDIS_OK;
}

/* This function should be called by Redis every time a single command,
 * a MULTI/EXEC block, or a Lua script, terminated its execution after
 * being called by a client.
 *
 * 这个函数会在 Redis 每次执行完单个命令、事务块或 Lua 脚本之后调用。
 *
 * All the keys with at least one client blocked that received at least
 * one new element via some PUSH operation are accumulated into
 * the server.ready_keys list. This function will run the list and will
 * serve clients accordingly. Note that the function will iterate again and
 * again as a result of serving BRPOPLPUSH we can have new blocking clients
 * to serve because of the PUSH side of BRPOPLPUSH. 
 *
 * 对所有被阻塞在某个客户端的 key 来说，只要这个 key 被执行了某种 PUSH 操作
 * 那么这个 key 就会被放到 serve.ready_keys 去。
 * 
 * 这个函数会遍历整个 serve.ready_keys 链表，
 * 并将里面的 key 的元素弹出给被阻塞客户端，
 * 从而解除客户端的阻塞状态。
 *
 * 函数会一次又一次地进行迭代，
 * 因此它在执行 BRPOPLPUSH 命令的情况下也可以正常获取到正确的新被阻塞客户端。
 */
void handleClientsBlockedOnLists(void) {

    // 遍历整个 ready_keys 链表
    while(listLength(server.ready_keys) != 0) {
        list *l;

        /* Point server.ready_keys to a fresh list and save the current one
         * locally. This way as we run the old list we are free to call
         * signalListAsReady() that may push new elements in server.ready_keys
         * when handling clients blocked into BRPOPLPUSH. */
        // 备份旧的 ready_keys ，再给服务器端赋值一个新的
        l = server.ready_keys;
        server.ready_keys = listCreate();

        while(listLength(l) != 0) {

            // 取出 ready_keys 中的首个链表节点
            listNode *ln = listFirst(l);

            // 指向 readyList 结构
            readyList *rl = ln->value;

            /* First of all remove this key from db->ready_keys so that
             * we can safely call signalListAsReady() against this key. */
            // 从 ready_keys 中移除就绪的 key
            dictDelete(rl->db->ready_keys,rl->key);

            /* If the key exists and it's a list, serve blocked clients
             * with data. */
            // 获取键对象，这个对象应该是非空的，并且是列表
            robj *o = lookupKeyWrite(rl->db,rl->key);
            if (o != NULL && o->type == REDIS_LIST) {
                dictEntry *de;

                /* We serve clients in the same order they blocked for
                 * this key, from the first blocked to the last. */
                // 取出所有被这个 key 阻塞的客户端
                de = dictFind(rl->db->blocking_keys,rl->key);
                if (de) {
                    list *clients = dictGetVal(de);
                    int numclients = listLength(clients);

                    while(numclients--) {
                        // 取出客户端
                        listNode *clientnode = listFirst(clients);
                        redisClient *receiver = clientnode->value;

                        // 设置弹出的目标对象（只在 BRPOPLPUSH 时使用）
                        robj *dstkey = receiver->bpop.target;

                        // 从列表中弹出元素
                        // 弹出的位置取决于是执行 BLPOP 还是 BRPOP 或者 BRPOPLPUSH
                        int where = (receiver->lastcmd &&
                                     receiver->lastcmd->proc == blpopCommand) ?
                                    REDIS_HEAD : REDIS_TAIL;
                        robj *value = listTypePop(o,where);

                        // 还有元素可弹出（非 NULL）
                        if (value) {
                            /* Protect receiver->bpop.target, that will be
                             * freed by the next unblockClient()
                             * call. */
                            if (dstkey) incrRefCount(dstkey);

                            // 取消客户端的阻塞状态
                            unblockClient(receiver);

                            // 将值 value 推入到造成客户度 receiver 阻塞的 key 上
                            if (serveClientBlockedOnList(receiver,
                                rl->key,dstkey,rl->db,value,
                                where) == REDIS_ERR)
                            {
                                /* If we failed serving the client we need
                                 * to also undo the POP operation. */
                                    listTypePush(o,value,where);
                            }

                            if (dstkey) decrRefCount(dstkey);
                            decrRefCount(value);
                        } else {
                            // 如果执行到这里，表示还有至少一个客户端被键所阻塞
                            // 这些客户端要等待对键的下次 PUSH
                            break;
                        }
                    }
                }
                
                // 如果列表元素已经为空，那么从数据库中将它删除
                if (listTypeLength(o) == 0) dbDelete(rl->db,rl->key);
                /* We don't call signalModifiedKey() as it was already called
                 * when an element was pushed on the list. */
            }

            /* Free this item. */
            decrRefCount(rl->key);
            zfree(rl);
            listDelNode(l,ln);
        }
        listRelease(l); /* We have the new list on place at this point. */
    }
}

/* Blocking RPOP/LPOP */
void blockingPopGenericCommand(redisClient *c, int where) {
    robj *o;
    mstime_t timeout;
    int j;

    // 取出 timeout 参数
    if (getTimeoutFromObjectOrReply(c,c->argv[c->argc-1],&timeout,UNIT_SECONDS)
        != REDIS_OK) return;

    // 遍历所有列表键
    for (j = 1; j < c->argc-1; j++) {

        // 取出列表键
        o = lookupKeyWrite(c->db,c->argv[j]);

        // 有非空列表？
        if (o != NULL) {
            if (o->type != REDIS_LIST) {
                addReply(c,shared.wrongtypeerr);
                return;
            } else {
                // 非空列表
                if (listTypeLength(o) != 0) {
                    /* Non empty list, this is like a non normal [LR]POP. */
                    char *event = (where == REDIS_HEAD) ? "lpop" : "rpop";

                    // 弹出值
                    robj *value = listTypePop(o,where);

                    redisAssert(value != NULL);

                    // 回复客户端
                    addReplyMultiBulkLen(c,2);
                    // 回复弹出元素的列表
                    addReplyBulk(c,c->argv[j]);
                    // 回复弹出值
                    addReplyBulk(c,value);

                    decrRefCount(value);

                    notifyKeyspaceEvent(REDIS_NOTIFY_LIST,event,
                                        c->argv[j],c->db->id);

                    // 删除空列表
                    if (listTypeLength(o) == 0) {
                        dbDelete(c->db,c->argv[j]);
                        notifyKeyspaceEvent(REDIS_NOTIFY_GENERIC,"del",
                                            c->argv[j],c->db->id);
                    }

                    signalModifiedKey(c->db,c->argv[j]);

                    server.dirty++;

                    /* Replicate it as an [LR]POP instead of B[LR]POP. */
                    // 传播一个 [LR]POP 而不是 B[LR]POP
                    rewriteClientCommandVector(c,2,
                        (where == REDIS_HEAD) ? shared.lpop : shared.rpop,
                        c->argv[j]);
                    return;
                }
            }
        }
    }

    /* If we are inside a MULTI/EXEC and the list is empty the only thing
     * we can do is treating it as a timeout (even with timeout 0). */
    // 如果命令在一个事务中执行，那么为了不产生死等待
    // 服务器只能向客户端发送一个空回复
    if (c->flags & REDIS_MULTI) {
        addReply(c,shared.nullmultibulk);
        return;
    }

    /* If the list is empty or the key does not exists we must block */
    // 所有输入列表键都不存在，只能阻塞了
    blockForKeys(c, c->argv + 1, c->argc - 2, timeout, NULL);
}

void blpopCommand(redisClient *c) {
    blockingPopGenericCommand(c,REDIS_HEAD);
}

void brpopCommand(redisClient *c) {
    blockingPopGenericCommand(c,REDIS_TAIL);
}

void brpoplpushCommand(redisClient *c) {
    mstime_t timeout;

    // 取出 timeout 参数
    if (getTimeoutFromObjectOrReply(c,c->argv[3],&timeout,UNIT_SECONDS)
        != REDIS_OK) return;

    // 取出列表键
    robj *key = lookupKeyWrite(c->db, c->argv[1]);

    // 键为空，阻塞
    if (key == NULL) {
        if (c->flags & REDIS_MULTI) {
            /* Blocking against an empty list in a multi state
             * returns immediately. */
            addReply(c, shared.nullbulk);
        } else {
            /* The list is empty and the client blocks. */
            blockForKeys(c, c->argv + 1, 1, timeout, c->argv[2]);
        }

    // 键非空，执行 RPOPLPUSH
    } else {
        if (key->type != REDIS_LIST) {
            addReply(c, shared.wrongtypeerr);
        } else {
            /* The list exists and has elements, so
             * the regular rpoplpushCommand is executed. */
            redisAssertWithInfo(c,key,listTypeLength(key) > 0);

            rpoplpushCommand(c);
        }
    }
}<|MERGE_RESOLUTION|>--- conflicted
+++ resolved
@@ -1215,12 +1215,8 @@
     dictReleaseIterator(di);
 
     /* Cleanup the client structure */
-<<<<<<< HEAD
     // 清空 bpop.keys 集合（字典）
-    dictEmpty(c->bpop.keys);
-=======
     dictEmpty(c->bpop.keys,NULL);
->>>>>>> 2dfc5e35
     if (c->bpop.target) {
         decrRefCount(c->bpop.target);
         c->bpop.target = NULL;
