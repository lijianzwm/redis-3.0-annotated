--- conflicted
+++ resolved
@@ -186,12 +186,6 @@
     return ANET_OK;
 }
 
-<<<<<<< HEAD
-/*
- * 解释 host 的地址，并保存到 ipbuf 中
- */
-int anetResolve(char *err, char *host, char *ipbuf, size_t ipbuf_len)
-=======
 /* anetGenericResolve() is called by anetResolve() and anetResolveIP() to
  * do the actual work. It resolves the hostname "host" and set the string
  * representation of the IP address into the buffer pointed by "ipbuf".
@@ -199,9 +193,9 @@
  * If flags is set to ANET_IP_ONLY the function only resolves hostnames
  * that are actually already IPv4 or IPv6 addresses. This turns the function
  * into a validating / normalizing function. */
+// 解释 host 的地址，并保存到 ipbuf 中
 int anetGenericResolve(char *err, char *host, char *ipbuf, size_t ipbuf_len,
                        int flags)
->>>>>>> 0f9422d5
 {
     struct addrinfo hints, *info;
     int rv;
