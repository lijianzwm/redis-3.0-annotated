--- conflicted
+++ resolved
@@ -586,13 +586,10 @@
     int replstate;          /* replication state if this is a slave */
     // 用于保存主服务器传来的 RDB 文件的文件描述符
     int repldbfd;           /* replication DB file descriptor */
-<<<<<<< HEAD
+
     // 读取主服务器传来的 RDB 文件的偏移量
-    long repldboff;         /* replication DB file offset */
+    off_t repldboff;        /* replication DB file offset */
     // 主服务器传来的 RDB 文件的大小
-=======
-    off_t repldboff;        /* replication DB file offset */
->>>>>>> 2dfc5e35
     off_t repldbsize;       /* replication DB file size */
     
     sds replpreamble;       /* replication DB preamble. */
