--- conflicted
+++ resolved
@@ -1155,13 +1155,10 @@
     size_t set_max_intset_entries;
     size_t zset_max_ziplist_entries;
     size_t zset_max_ziplist_value;
-<<<<<<< HEAD
-    time_t unixtime;        /* Unix time sampled every second. */
-
-=======
+
     time_t unixtime;        /* Unix time sampled every cron cycle. */
     long long mstime;       /* Like 'unixtime' but with milliseconds resolution. */
->>>>>>> db862e8e
+
     /* Pubsub */
     // 字典，键为频道，值为链表
     // 链表中保存了所有订阅某个频道的客户端
