--- conflicted
+++ resolved
@@ -268,11 +268,7 @@
         server.cluster->myself->name);
     // 设置配置纪元
     clusterSetStartupEpoch();
-<<<<<<< HEAD
-    // 更新节点状态
-    clusterUpdateState();
-=======
->>>>>>> 0f9422d5
+
     return REDIS_OK;
 
 fmterr:
@@ -284,10 +280,6 @@
 /* Cluster node configuration is exactly the same as CLUSTER NODES output.
  *
  * This function writes the node config and returns 0, on error -1
-<<<<<<< HEAD
- * is returned. */
-// 写入 nodes.conf 文件
-=======
  * is returned.
  *
  * Note: we need to write the file in an atomic way from the point of view
@@ -297,7 +289,7 @@
  * a single write to write the whole file. If the pre-existing file was
  * bigger we pad our payload with newlines that are anyway ignored and truncate
  * the file afterward. */
->>>>>>> 0f9422d5
+// 写入 nodes.conf 文件
 int clusterSaveConfig(int do_fsync) {
     sds ci = clusterGenNodesDescription(REDIS_NODE_HANDSHAKE);
     size_t content_size = sdslen(ci);
@@ -953,24 +945,17 @@
 
     // 先清理过期名单
     clusterBlacklistCleanup();
-<<<<<<< HEAD
 
     // 添加节点
-    if (dictAdd(server.cluster->nodes_black_list,id,NULL) == DICT_ERR)
-        sdsfree(id); /* Key was already there. */
-    // 设置过期时间
-    de = dictFind(server.cluster->nodes_black_list,node->name);
-    dictSetUnsignedIntegerVal(de,time(NULL));
-=======
     if (dictAdd(server.cluster->nodes_black_list,id,NULL) == DICT_OK) {
         /* If the key was added, duplicate the sds string representation of
          * the key for the next lookup. We'll free it at the end. */
         id = sdsdup(id);
     }
+    // 设置过期时间
     de = dictFind(server.cluster->nodes_black_list,id);
     dictSetUnsignedIntegerVal(de,time(NULL)+REDIS_CLUSTER_BLACKLIST_TTL);
     sdsfree(id);
->>>>>>> 0f9422d5
 }
 
 /* Return non-zero if the specified node ID exists in the blacklist.
@@ -984,11 +969,10 @@
     sds id = sdsnewlen(nodeid,REDIS_CLUSTER_NAMELEN);
     int retval;
 
-<<<<<<< HEAD
+    // 清除过期黑名单
+    clusterBlacklistCleanup();
+
     // 检查节点是否存在
-=======
-    clusterBlacklistCleanup();
->>>>>>> 0f9422d5
     retval = dictFind(server.cluster->nodes_black_list,id) != NULL;
     sdsfree(id);
 
@@ -1357,20 +1341,15 @@
              *
              * Note that we require that the sender of this gossip message
              * is a well known node in our cluster, otherwise we risk
-<<<<<<< HEAD
-             * joining another cluster. 
+             * joining another cluster.
              *
              * 注意，当前节点必须保证 sender 是本集群的节点，
              * 否则我们将有加入了另一个集群的风险。
              */
-            if (sender && !(flags & REDIS_NODE_NOADDR))
-=======
-             * joining another cluster. */
             if (sender &&
                 !(flags & REDIS_NODE_NOADDR) &&
                 !clusterBlacklistExists(g->nodename))
             {
->>>>>>> 0f9422d5
                 clusterStartHandshake(g->ip,ntohs(g->port));
             }
         }
@@ -1925,25 +1904,6 @@
          */
 
         /* Many checks are only needed if the set of served slots this
-<<<<<<< HEAD
-         * instance claims is different compared to the set of slots we have for
-         * it. Check this ASAP to avoid other computational expansive checks later. 
-         *
-         * 大部分操作都只会在当前节点对 sender 的槽分配和 sender 实际的槽分配之间出现区别时，
-         * 才会进行。
-         */
-        clusterNode *sender_master = NULL; /* Sender or its master if it is a slave. */
-        int dirty_slots = 0; /* Sender claimed slots don't match my view? */
-
-        if (sender) {
-
-            // 如果 sender 是主节点，那么指向 sender
-            // 否则指向 sender 正在复制的主节点
-            sender_master = (sender->flags & REDIS_NODE_MASTER) ? sender :
-                                                                  sender->slaveof;
-
-            // 检查 sender_master 处理的槽是否出现了变动
-=======
          * instance claims is different compared to the set of slots we have
          * for it. Check this ASAP to avoid other computational expansive
          * checks later. */
@@ -1953,24 +1913,17 @@
         if (sender) {
             sender_master = (sender->flags & REDIS_NODE_MASTER) ?
                 sender : sender->slaveof;
->>>>>>> 0f9422d5
             if (sender_master) {
                 dirty_slots = memcmp(sender_master->slots,
                         hdr->myslots,sizeof(hdr->myslots)) != 0;
             }
         }
 
-<<<<<<< HEAD
-        /* 1) If the sender of the message is a master, and we detected that the
-         *    set of slots it claims changed, scan the slots to see if we need
-         *    to update our configuration. */
-        // 如果 sender 是主节点，并且 sender 的槽布局出现了变动
-        // 那么检查当前节点对 sender 的槽布局设置，看是否需要进行更新
-=======
         /* 1) If the sender of the message is a master, and we detected that
          *    the set of slots it claims changed, scan the slots to see if we
          *    need to update our configuration. */
->>>>>>> 0f9422d5
+        // 如果 sender 是主节点，并且 sender 的槽布局出现了变动
+        // 那么检查当前节点对 sender 的槽布局设置，看是否需要进行更新
         if (sender && sender->flags & REDIS_NODE_MASTER && dirty_slots) {
             clusterUpdateSlotsConfigWith(sender,senderConfigEpoch,hdr->myslots);
         }
@@ -1979,20 +1932,14 @@
          *    claims to serve slots we know are served by a master with a
          *    greater configEpoch. If this happens we inform the sender.
          *
-<<<<<<< HEAD
          *    检测和条件 1 的相反条件，也即是，
          *    sender 处理的槽的配置纪元比当前节点已知的某个节点的配置纪元要低，
          *    如果是这样的话，通知 sender 。
          *
-         * This is useful because sometimes after a partition heals, a reappearing
-         * master may be the last one to claim a given set of hash slots, but with
-         * a configuration that other instances know to be deprecated. Example:
-=======
          * This is useful because sometimes after a partition heals, a
          * reappearing master may be the last one to claim a given set of
          * hash slots, but with a configuration that other instances know to
          * be deprecated. Example:
->>>>>>> 0f9422d5
          *
          * 这种情况可能会出现在网络分裂中，
          * 一个重新上线的主节点可能会带有已经过时的槽布局。
@@ -2009,27 +1956,18 @@
          * B 从网络中分裂出去， A 重新上线（但是它所使用的槽布局是旧的）。
          *
          * Usually B would PING A publishing its set of served slots and its
-<<<<<<< HEAD
-         * configEpoch, but because of the partition B can't inform A of the new
-         * configuration, so other nodes that have an updated table must do it.
+         * configEpoch, but because of the partition B can't inform A of the
+         * new configuration, so other nodes that have an updated table must
+         * do it. In this way A will stop to act as a master (or can try to
+         * failover if there are the conditions to win the election).
          *
          * 在正常情况下， B 应该向 A 发送 PING 消息，告知 A ，自己（B）已经接替了
          * 槽 1、 2、 3 ，并且带有更更的配置纪元，但因为网络分裂的缘故，
          * 节点 B 没办法通知节点 A ，
          * 所以通知节点 A 它带有的槽布局已经更新的工作就交给其他知道 B 带有更高配置纪元的节点来做。
-         *
-         * In this way A will stop to act as a master (or can try to failover if
-         * there are the conditions to win the election). 
-         *
          * 当 A 接到其他节点关于节点 B 的消息时，
          * 节点 A 就会停止自己的主节点工作，又或者重新进行故障转移。
          */
-=======
-         * configEpoch, but because of the partition B can't inform A of the
-         * new configuration, so other nodes that have an updated table must
-         * do it. In this way A will stop to act as a master (or can try to
-         * failover if there are the conditions to win the election). */
->>>>>>> 0f9422d5
         if (sender && dirty_slots) {
             int j;
 
@@ -2076,14 +2014,9 @@
 
             // 获取下线节点的消息
             failing = clusterLookupNode(hdr->data.fail.about.nodename);
-<<<<<<< HEAD
-
             // 下线的节点既不是当前节点，也没有处于 FAIL 状态
-            if (failing && !(failing->flags & (REDIS_NODE_FAIL|REDIS_NODE_MYSELF)))
-=======
             if (failing &&
                 !(failing->flags & (REDIS_NODE_FAIL|REDIS_NODE_MYSELF)))
->>>>>>> 0f9422d5
             {
                 redisLog(REDIS_NOTICE,
                     "FAIL message received from %.40s about %.40s",
@@ -2109,16 +2042,11 @@
 
         /* Don't bother creating useless objects if there are no
          * Pub/Sub subscribers. */
-<<<<<<< HEAD
         // 只在有订阅者时创建消息对象
-        if (dictSize(server.pubsub_channels) || listLength(server.pubsub_patterns)) {
-
-            // 频道长度
-=======
         if (dictSize(server.pubsub_channels) ||
            listLength(server.pubsub_patterns))
         {
->>>>>>> 0f9422d5
+            // 频道长度
             channel_len = ntohl(hdr->data.publish.msg.channel_len);
 
             // 消息长度
@@ -2130,14 +2058,9 @@
 
             // 消息
             message = createStringObject(
-<<<<<<< HEAD
-                        (char*)hdr->data.publish.msg.bulk_data+channel_len, message_len);
-
-            // 发送消息
-=======
                         (char*)hdr->data.publish.msg.bulk_data+channel_len,
                         message_len);
->>>>>>> 0f9422d5
+            // 发送消息
             pubsubPublishMessage(channel,message);
 
             decrRefCount(channel);
@@ -2196,14 +2119,10 @@
         // 那么说明这个节点已经变为主节点，将它设置为主节点
         if (n->flags & REDIS_NODE_SLAVE) clusterSetNodeAsMaster(n);
 
-<<<<<<< HEAD
-        /* Check the bitmap of served slots and udpate our config accordingly. */
+        /* Check the bitmap of served slots and udpate our
+         * config accordingly. */
         // 将消息中对 n 的槽布局与当前节点对 n 的槽布局进行对比
         // 在有需要时更新当前节点对 n 的槽布局的认识
-=======
-        /* Check the bitmap of served slots and udpate our
-         * config accordingly. */
->>>>>>> 0f9422d5
         clusterUpdateSlotsConfigWith(n,reportedConfigEpoch,
             hdr->data.update.nodecfg.slots);
     } else {
@@ -3275,14 +3194,9 @@
 
     // 如果条件满足的话，执行故障转移
     clusterHandleSlaveFailover();
-<<<<<<< HEAD
-
     // 更新节点状态
-    if (update_state) clusterUpdateState();
-=======
     if (update_state || server.cluster->state == REDIS_CLUSTER_FAIL)
         clusterUpdateState();
->>>>>>> 0f9422d5
 }
 
 /* This function is called before the event handler returns to sleep for
@@ -3662,12 +3576,9 @@
 
     // 将 slaveof 属性指向主节点
     myself->slaveof = n;
-<<<<<<< HEAD
 
     // 设置主节点的 IP 和地址，开始对它进行复制
-=======
     clusterNodeAddSlave(n,myself);
->>>>>>> 0f9422d5
     replicationSetMaster(n->ip, n->port);
 }
 
@@ -3786,84 +3697,10 @@
 
         // 不打印包含指定 flag 的节点
         if (node->flags & filter) continue;
-<<<<<<< HEAD
-
-        /* Node coordinates */
-        // 节点的名字、IP 和端口号
-        ci = sdscatprintf(ci,"%.40s %s:%d ",
-            node->name,
-            node->ip,
-            node->port);
-
-        /* Flags */
-        // 打印节点的 flag
-        if (node->flags == 0) ci = sdscat(ci,"noflags,");
-        if (node->flags & REDIS_NODE_MYSELF) ci = sdscat(ci,"myself,");
-        if (node->flags & REDIS_NODE_MASTER) ci = sdscat(ci,"master,");
-        if (node->flags & REDIS_NODE_SLAVE) ci = sdscat(ci,"slave,");
-        if (node->flags & REDIS_NODE_PFAIL) ci = sdscat(ci,"fail?,");
-        if (node->flags & REDIS_NODE_FAIL) ci = sdscat(ci,"fail,");
-        if (node->flags & REDIS_NODE_HANDSHAKE) ci =sdscat(ci,"handshake,");
-        if (node->flags & REDIS_NODE_NOADDR) ci = sdscat(ci,"noaddr,");
-        if (ci[sdslen(ci)-1] == ',') ci[sdslen(ci)-1] = ' ';
-
-        /* Slave of... or just "-" */
-        // 是否从节点？如果是的话输出主节点的名字，否则输出 "- "
-        if (node->slaveof)
-            ci = sdscatprintf(ci,"%.40s ",node->slaveof->name);
-        else
-            ci = sdscatprintf(ci,"- ");
-
-        /* Latency from the POV of this node, link status */
-        // 当前节点和该节点的延迟值，以及连接状态
-        ci = sdscatprintf(ci,"%lld %lld %llu %s",
-            (long long) node->ping_sent,
-            (long long) node->pong_received,
-            (unsigned long long) node->configEpoch,
-            (node->link || node->flags & REDIS_NODE_MYSELF) ?
-                        "connected" : "disconnected");
-
-        /* Slots served by this instance */
-        // 该节点负责处理的槽
-        start = -1;
-        for (j = 0; j < REDIS_CLUSTER_SLOTS; j++) {
-            int bit;
-
-            if ((bit = clusterNodeGetSlotBit(node,j)) != 0) {
-                if (start == -1) start = j;
-            }
-            if (start != -1 && (!bit || j == REDIS_CLUSTER_SLOTS-1)) {
-                if (j == REDIS_CLUSTER_SLOTS-1) j++;
-
-                if (start == j-1) {
-                    ci = sdscatprintf(ci," %d",start);
-                } else {
-                    ci = sdscatprintf(ci," %d-%d",start,j-1);
-                }
-                start = -1;
-            }
-        }
-
-        /* Just for MYSELF node we also dump info about slots that
-         * we are migrating to other instances or importing from other
-         * instances. */
-        // 如果被输出的是当前节点的信息，那么将当前节点正在进行迁移或者导入的槽也输出
-        if (node->flags & REDIS_NODE_MYSELF) {
-            for (j = 0; j < REDIS_CLUSTER_SLOTS; j++) {
-                if (server.cluster->migrating_slots_to[j]) {
-                    ci = sdscatprintf(ci," [%d->-%.40s]",j,
-                        server.cluster->migrating_slots_to[j]->name);
-                } else if (server.cluster->importing_slots_from[j]) {
-                    ci = sdscatprintf(ci," [%d-<-%.40s]",j,
-                        server.cluster->importing_slots_from[j]->name);
-                }
-            }
-        }
-=======
+
         ni = clusterGenNodeDescription(node);
         ci = sdscatsds(ci,ni);
         sdsfree(ni);
->>>>>>> 0f9422d5
         ci = sdscatlen(ci,"\n",1);
     }
     dictReleaseIterator(di);
@@ -4273,12 +4110,10 @@
             addReplyError(c,"Can't forget my master!");
             return;
         }
-<<<<<<< HEAD
-
+
+        // 将集群添加到黑名单
+        clusterBlacklistAddNode(n);
         // 从集群中删除该节点
-=======
-        clusterBlacklistAddNode(n);
->>>>>>> 0f9422d5
         clusterDelNode(n);
 
         clusterDoBeforeSleep(CLUSTER_TODO_UPDATE_STATE|CLUSTER_TODO_SAVE_CONFIG);
@@ -4311,21 +4146,13 @@
             return;
         }
 
-<<<<<<< HEAD
-        /* We should have no assigned slots to accept to replicate some
-         * other node. */
-        // 如果我们将这个节点设置为从节点，那么这个节点负责处理的槽数量必须为 0
-        // 并且数据库必须为空
-        if (server.cluster->myself->numslots != 0 ||
-            dictSize(server.db[0].dict) != 0)
-=======
         /* If the instance is currently a master, it should have no assigned
          * slots nor keys to accept to replicate some other node.
          * Slaves can switch to another master without issues. */
+        // 节点必须没有被指派任何槽，并且数据库必须为空
         if (server.cluster->myself->flags & REDIS_NODE_MASTER &&
             (server.cluster->myself->numslots != 0 ||
             dictSize(server.db[0].dict) != 0))
->>>>>>> 0f9422d5
         {
             addReplyError(c,"To set a master the node must be empty and without assigned slots.");
             return;
@@ -4512,12 +4339,8 @@
     }
 
     /* Check if the TTL value makes sense */
-<<<<<<< HEAD
     // 取出（可能有的） TTL 值
-    if (getLongFromObjectOrReply(c,c->argv[2],&ttl,NULL) != REDIS_OK) {
-=======
     if (getLongLongFromObjectOrReply(c,c->argv[2],&ttl,NULL) != REDIS_OK) {
->>>>>>> 0f9422d5
         return;
     } else if (ttl < 0) {
         addReplyError(c,"Invalid TTL value, must be >= 0");
@@ -4525,13 +4348,9 @@
     }
 
     /* Verify RDB version and data checksum. */
-<<<<<<< HEAD
     // 检查 RDB 版本和校验和
-    if (verifyDumpPayload(c->argv[3]->ptr,sdslen(c->argv[3]->ptr)) == REDIS_ERR) {
-=======
     if (verifyDumpPayload(c->argv[3]->ptr,sdslen(c->argv[3]->ptr)) == REDIS_ERR)
     {
->>>>>>> 0f9422d5
         addReplyError(c,"DUMP payload version or checksum are wrong");
         return;
     }
@@ -5086,9 +4905,7 @@
         (c->flags & REDIS_ASKING || cmd->flags & REDIS_CMD_ASKING)) {
         return server.cluster->myself;
     }
-<<<<<<< HEAD
-
-=======
+
     /* Handle the read-only client case reading from a slave: if this
      * node is a slave and the request is about an hash slot our master
      * is serving, we can reply without redirection. */
@@ -5099,7 +4916,7 @@
     {
         return server.cluster->myself;
     }
->>>>>>> 0f9422d5
+
     /* It's not a -ASK case. Base case: just return the right node. */
     // 返回负责处理槽 slot 的节点 n
     return n;
