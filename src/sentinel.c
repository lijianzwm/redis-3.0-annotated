/* Redis Sentinel implementation
 *
 * Copyright (c) 2009-2012, Salvatore Sanfilippo <antirez at gmail dot com>
 * All rights reserved.
 *
 * Redistribution and use in source and binary forms, with or without
 * modification, are permitted provided that the following conditions are met:
 *
 *   * Redistributions of source code must retain the above copyright notice,
 *     this list of conditions and the following disclaimer.
 *   * Redistributions in binary form must reproduce the above copyright
 *     notice, this list of conditions and the following disclaimer in the
 *     documentation and/or other materials provided with the distribution.
 *   * Neither the name of Redis nor the names of its contributors may be used
 *     to endorse or promote products derived from this software without
 *     specific prior written permission.
 *
 * THIS SOFTWARE IS PROVIDED BY THE COPYRIGHT HOLDERS AND CONTRIBUTORS "AS IS"
 * AND ANY EXPRESS OR IMPLIED WARRANTIES, INCLUDING, BUT NOT LIMITED TO, THE
 * IMPLIED WARRANTIES OF MERCHANTABILITY AND FITNESS FOR A PARTICULAR PURPOSE
 * ARE DISCLAIMED. IN NO EVENT SHALL THE COPYRIGHT OWNER OR CONTRIBUTORS BE
 * LIABLE FOR ANY DIRECT, INDIRECT, INCIDENTAL, SPECIAL, EXEMPLARY, OR
 * CONSEQUENTIAL DAMAGES (INCLUDING, BUT NOT LIMITED TO, PROCUREMENT OF
 * SUBSTITUTE GOODS OR SERVICES; LOSS OF USE, DATA, OR PROFITS; OR BUSINESS
 * INTERRUPTION) HOWEVER CAUSED AND ON ANY THEORY OF LIABILITY, WHETHER IN
 * CONTRACT, STRICT LIABILITY, OR TORT (INCLUDING NEGLIGENCE OR OTHERWISE)
 * ARISING IN ANY WAY OUT OF THE USE OF THIS SOFTWARE, EVEN IF ADVISED OF THE
 * POSSIBILITY OF SUCH DAMAGE.
 */

#include "redis.h"
#include "hiredis.h"
#include "async.h"

#include <ctype.h>
#include <arpa/inet.h>
#include <sys/socket.h>
#include <sys/wait.h>
#include <fcntl.h>

extern char **environ;

// sentinel 的默认端口号
#define REDIS_SENTINEL_PORT 26379

/* ======================== Sentinel global state =========================== */

/* Address object, used to describe an ip:port pair. */
/* 地址对象，用于保存 IP 地址和端口 */
typedef struct sentinelAddr {
    char *ip;
    int port;
} sentinelAddr;

/* A Sentinel Redis Instance object is monitoring. */
/* 每个被监视的 Redis 实例都会创建一个 sentinelRedisInstance 结构
 * 而每个结构的 flags 值会是以下常量的一个或多个的并 */
// 实例是一个主服务器
#define SRI_MASTER  (1<<0)
// 实例是一个从服务器
#define SRI_SLAVE   (1<<1)
// 实例是一个 Sentinel
#define SRI_SENTINEL (1<<2)
// 实例已断线
#define SRI_DISCONNECTED (1<<3)
// 实例已处于 SDOWN 状态
#define SRI_S_DOWN (1<<4)   /* Subjectively down (no quorum). */
// 实例已处于 ODOWN 状态
#define SRI_O_DOWN (1<<5)   /* Objectively down (confirmed by others). */
// Sentinel 认为主服务器已下线
#define SRI_MASTER_DOWN (1<<6) /* A Sentinel with this flag set thinks that
                                   its master is down. */
// 正在对主服务器进行故障迁移
#define SRI_FAILOVER_IN_PROGRESS (1<<7) /* Failover is in progress for
                                           this master. */
// 实例是被选中的新主服务器（目前仍是从服务器）
#define SRI_PROMOTED (1<<8)            /* Slave selected for promotion. */
// 向从服务器发送 SLAVEOF 命令，让它们转向复制新主服务器
#define SRI_RECONF_SENT (1<<9)     /* SLAVEOF <newmaster> sent. */
// 从服务器正在与新主服务器进行同步
#define SRI_RECONF_INPROG (1<<10)   /* Slave synchronization in progress. */
// 从服务器与新主服务器同步完毕，开始复制新主服务器
#define SRI_RECONF_DONE (1<<11)     /* Slave synchronized with new master. */
// 对主服务器强制执行故障迁移操作
#define SRI_FORCE_FAILOVER (1<<12)  /* Force failover with master up. */
// 已经对返回 -BUSY 的服务器发送 SCRIPT KILL 命令
#define SRI_SCRIPT_KILL_SENT (1<<13) /* SCRIPT KILL already sent on -BUSY */

/* Note: times are in milliseconds. */
/* 各种时间常量，以毫秒为单位 */
// 发送 INFO 命令的间隔
#define SENTINEL_INFO_PERIOD 10000
// 发送 PING 命令的间隔
#define SENTINEL_PING_PERIOD 1000
// 发送 ASK 命令的间隔
#define SENTINEL_ASK_PERIOD 1000
// 发送 PUBLISH 命令的间隔
#define SENTINEL_PUBLISH_PERIOD 2000
// 默认的判断服务器已下线的时长
#define SENTINEL_DEFAULT_DOWN_AFTER 30000
// 默认的信息频道
#define SENTINEL_HELLO_CHANNEL "__sentinel__:hello"
// 默认的 TILT 触发时长
#define SENTINEL_TILT_TRIGGER 2000
// 默认的 TILT 环境时长（要多久才能退出 TITL 模式）
#define SENTINEL_TILT_PERIOD (SENTINEL_PING_PERIOD*30)
// 默认从服务器优先级
#define SENTINEL_DEFAULT_SLAVE_PRIORITY 100
// 默认的重新配置从服务器的间隔
#define SENTINEL_SLAVE_RECONF_RETRY_PERIOD 10000
// 默认的同时对新主服务器进行复制的从服务器个数
#define SENTINEL_DEFAULT_PARALLEL_SYNCS 1
// 默认的最少重连接间隔
#define SENTINEL_MIN_LINK_RECONNECT_PERIOD 15000
// 默认的故障迁移执行时长
#define SENTINEL_DEFAULT_FAILOVER_TIMEOUT (60*3*1000)
// 默认的最大积压命令数量
#define SENTINEL_MAX_PENDING_COMMANDS 100
// 默认的选举超时时长
#define SENTINEL_ELECTION_TIMEOUT 10000

/* Failover machine different states. */
/* 故障转移时的状态 */
// 没在执行故障迁移
#define SENTINEL_FAILOVER_STATE_NONE 0  /* No failover in progress. */
// 正在等待开始故障迁移
#define SENTINEL_FAILOVER_STATE_WAIT_START 1  /* Wait for failover_start_time*/ 
// 正在挑选作为新主服务器的从服务器
#define SENTINEL_FAILOVER_STATE_SELECT_SLAVE 2 /* Select slave to promote */
// 向被选中的从服务器发送 SLAVEOF no one
#define SENTINEL_FAILOVER_STATE_SEND_SLAVEOF_NOONE 3 /* Slave -> Master */
// 等待从服务器转变成主服务器 
#define SENTINEL_FAILOVER_STATE_WAIT_PROMOTION 4 /* Wait slave to change role */
// 向已下线主服务器的其他从服务器发送 SLAVEOF 命令
// 让它们复制新的主服务器
#define SENTINEL_FAILOVER_STATE_RECONF_SLAVES 5 /* SLAVEOF newmaster */
// 监视被升级的从服务器
#define SENTINEL_FAILOVER_STATE_UPDATE_CONFIG 6 /* Monitor promoted slave. */

/* 主从服务器之间的连接状态 */
// 连接正常
#define SENTINEL_MASTER_LINK_STATUS_UP 0
// 连接断开
#define SENTINEL_MASTER_LINK_STATUS_DOWN 1

/* Generic flags that can be used with different functions.
 * They use higher bits to avoid colliding with the function specific
 * flags. */
/* 可以用于多个函数的通用标识。
 * 使用高位来避免与一般标识冲突。 */
// 没有标识
#define SENTINEL_NO_FLAGS 0
// 生成事件
#define SENTINEL_GENERATE_EVENT (1<<16)
// 领头
#define SENTINEL_LEADER (1<<17)
// 观察者
#define SENTINEL_OBSERVER (1<<18)

/* Script execution flags and limits. */
/* 脚本执行状态和限制 */
// 脚本目前没有被执行
#define SENTINEL_SCRIPT_NONE 0
// 脚本正在执行
#define SENTINEL_SCRIPT_RUNNING 1
// 脚本队列保存脚本数量的最大值
#define SENTINEL_SCRIPT_MAX_QUEUE 256
// 同一时间可执行脚本的最大数量
#define SENTINEL_SCRIPT_MAX_RUNNING 16
// 脚本的最大执行时长
#define SENTINEL_SCRIPT_MAX_RUNTIME 60000 /* 60 seconds max exec time. */
// 脚本最大重试数量
#define SENTINEL_SCRIPT_MAX_RETRY 10
// 脚本重试之前的延迟时间
#define SENTINEL_SCRIPT_RETRY_DELAY 30000 /* 30 seconds between retries. */

// Sentinel 会为每个被监视的 Redis 实例创建相应的 sentinelRedisInstance 实例
// （被监视的实例可以是主服务器、从服务器、或者其他 Sentinel ）
typedef struct sentinelRedisInstance {
    
    // 实例的类型，以及该实例的当前状态
    int flags;      /* See SRI_... defines */
    
    // 实例的名字
    // 主服务器的名字由用户在配置文件中设置
    // 从服务器以及 Sentinel 的名字由 Sentinel 自动设置
    // 格式为 ip:port ，例如 "127.0.0.1:26379"
    char *name;     /* Master name from the point of view of this sentinel. */

    // 实例的运行 ID
    char *runid;    /* run ID of this instance. */

    // 配置纪元
    uint64_t config_epoch;  /* Configuration epoch. */

    // 实例的地址
    sentinelAddr *addr; /* Master host. */

    // 用于发送命令的异步连接
    redisAsyncContext *cc; /* Hiredis context for commands. */

    // 用于执行 SUBSCRIBE 命令、接收频道信息的异步连接
    // 仅在实例为主服务器时使用
    redisAsyncContext *pc; /* Hiredis context for Pub / Sub. */

    // 已发送但尚未回复的命令数量
    int pending_commands;   /* Number of commands sent waiting for a reply. */

    // cc 连接的创建时间
    mstime_t cc_conn_time; /* cc connection time. */
    
    // pc 连接的创建时间
    mstime_t pc_conn_time; /* pc connection time. */

    // 最后一次从这个实例接收信息的时间
    mstime_t pc_last_activity; /* Last time we received any message. */

    // 实例最后一次返回正确的 PING 命令回复的时间
    mstime_t last_avail_time; /* Last time the instance replied to ping with
                                 a reply we consider valid. */

    // 实例最后一次返回 PING 命令的时间，无论内容正确与否
    mstime_t last_pong_time;  /* Last time the instance replied to ping,
                                 whatever the reply was. That's used to check
                                 if the link is idle and must be reconnected. */

    // 最后一次向频道发送问候信息的时间
    // 只在当前实例为 sentinel 时使用
    mstime_t last_pub_time;   /* Last time we sent hello via Pub/Sub. */

    // 最后一次接收到这个 sentinel 发来的问候信息的时间
    // 只在当前实例为 sentinel 时使用
    mstime_t last_hello_time; /* Only used if SRI_SENTINEL is set. Last time
                                 we received a hello from this Sentinel
                                 via Pub/Sub. */

    // 最后一次回复 SENTINEL is-master-down-by-addr 命令的时间
    // 只在当前实例为 sentinel 时使用
    mstime_t last_master_down_reply_time; /* Time of last reply to
                                             SENTINEL is-master-down command. */

    // 实例被判断为 SDOWN 状态的时间
    mstime_t s_down_since_time; /* Subjectively down since time. */

    // 实例被判断为 ODOWN 状态的时间
    mstime_t o_down_since_time; /* Objectively down since time. */

    // SENTINEL down-after-milliseconds 选项所设定的值
    // 实例无响应多少毫秒之后才会被判断为主观下线（subjectively down）
    mstime_t down_after_period; /* Consider it down after that period. */

    // 从实例获取 INFO 命令的回复的时间
    mstime_t info_refresh;  /* Time at which we received INFO output from it. */

    /* Role and the first time we observed it.
     * This is useful in order to delay replacing what the instance reports
     * with our own configuration. We need to always wait some time in order
     * to give a chance to the leader to report the new configuration before
     * we do silly things. */
    // 实例的角色
    int role_reported;
    // 角色的更新时间
    mstime_t role_reported_time;

    // 最后一次从服务器的主服务器地址变更的时间
    mstime_t slave_conf_change_time; /* Last time slave master addr changed. */

    /* Master specific. */
    /* 主服务器实例特有的属性 -------------------------------------------------------------*/

    // 其他同样监控这个主服务器的所有 sentinel
    dict *sentinels;    /* Other sentinels monitoring the same master. */

    // 这个主服务器的所有从服务器
    dict *slaves;       /* Slaves for this master instance. */

    // SENTINEL monitor <master-name> <IP> <port> <quorum> 选项中的 quorum 参数
    // 判断这个实例为客观下线（objectively down）所需的支持投票数量
    int quorum;         /* Number of sentinels that need to agree on failure. */

    // SENTINEL parallel-syncs <master-name> <number> 选项的值
    // 在执行故障转移操作时，可以同时对新的主服务器进行同步的从服务器数量
    int parallel_syncs; /* How many slaves to reconfigure at same time. */

    // 连接主服务器和从服务器所需的密码
    char *auth_pass;    /* Password to use for AUTH against master & slaves. */

    /* Slave specific. */
    /* 从服务器实例特有的属性 -------------------------------------------------------------*/

    // 主从服务器连接断开的时间
    mstime_t master_link_down_time; /* Slave replication link down time. */

    // 从服务器优先级
    int slave_priority; /* Slave priority according to its INFO output. */

    // 执行故障转移操作时，从服务器发送 SLAVEOF <new-master> 命令的时间
    mstime_t slave_reconf_sent_time; /* Time at which we sent SLAVE OF <new> */

    // 主服务器的实例（在本实例为从服务器时使用）
    struct sentinelRedisInstance *master; /* Master instance if it's slave. */

    // INFO 命令的回复中记录的主服务器 IP
    char *slave_master_host;    /* Master host as reported by INFO */
    
    // INFO 命令的回复中记录的主服务器端口号
    int slave_master_port;      /* Master port as reported by INFO */

    // INFO 命令的回复中记录的主从服务器连接状态
    int slave_master_link_status; /* Master link status as reported by INFO */

    // 从服务器的复制偏移量
    unsigned long long slave_repl_offset; /* Slave replication offset. */

    /* Failover */
    /* 故障转移相关属性 -------------------------------------------------------------------*/


    // 如果这是一个主服务器实例，那么 leader 将是负责进行故障转移的 Sentinel 的运行 ID 。
    // 如果这是一个 Sentinel 实例，那么 leader 就是被选举出来的领头 Sentinel 。
    // 这个域只在 Sentinel 实例的 flags 属性的 SRI_MASTER_DOWN 标志处于打开状态时才有效。
    char *leader;       /* If this is a master instance, this is the runid of
                           the Sentinel that should perform the failover. If
                           this is a Sentinel, this is the runid of the Sentinel
                           that this Sentinel voted as leader. */
    // 领头的纪元
    uint64_t leader_epoch; /* Epoch of the 'leader' field. */
    // 当前执行中的故障转移的纪元
    uint64_t failover_epoch; /* Epoch of the currently started failover. */
    // 故障转移操作的当前状态
    int failover_state; /* See SENTINEL_FAILOVER_STATE_* defines. */

    // 状态改变的时间
    mstime_t failover_state_change_time;

    // 最后一次进行故障迁移的时间
    mstime_t failover_start_time;   /* Last failover attempt start time. */

    // SENTINEL failover-timeout <master-name> <ms> 选项的值
    // 刷新故障迁移状态的最大时限
    mstime_t failover_timeout;      /* Max time to refresh failover state. */

    // 指向被提升为新主服务器的从服务器的指针
    struct sentinelRedisInstance *promoted_slave; /* Promoted slave instance. */

    /* Scripts executed to notify admin or reconfigure clients: when they
     * are set to NULL no script is executed. */
    // 一个文件路径，保存着 WARNING 级别的事件发生时执行的，
    // 用于通知管理员的脚本的地址
    char *notification_script;

    // 一个文件路径，保存着故障转移执行之前、之后、或者被中止时，
    // 需要执行的脚本的地址
    char *client_reconfig_script;

} sentinelRedisInstance;

/* Main state. */
/* Sentinel 的状态结构 */
struct sentinelState {

    // 当前纪元
    uint64_t current_epoch;     /* Current epoch. */

    // 保存了所有被这个 sentinel 监视的主服务器
    // 字典的键是主服务器的名字
    // 字典的值则是一个指向 sentinelRedisInstance 结构的指针
    dict *masters;      /* Dictionary of master sentinelRedisInstances.
                           Key is the instance name, value is the
                           sentinelRedisInstance structure pointer. */

    // 是否进入了 TILT 模式？
    int tilt;           /* Are we in TILT mode? */

    // 目前正在执行的脚本的数量
    int running_scripts;    /* Number of scripts in execution right now. */

    // 进入 TILT 模式的时间
    mstime_t tilt_start_time;   /* When TITL started. */

    // 最后一次执行时间处理器的时间
    mstime_t previous_time;     /* Last time we ran the time handler. */

    // 一个 FIFO 队列，包含了所有需要执行的用户脚本
    list *scripts_queue;    /* Queue of user scripts to execute. */

} sentinel;

/* A script execution job. */
// 脚本运行状态
typedef struct sentinelScriptJob {

    // 标志，记录了脚本是否运行
    int flags;              /* Script job flags: SENTINEL_SCRIPT_* */

    // 该脚本的已尝试执行次数
    int retry_num;          /* Number of times we tried to execute it. */

    // 要传给脚本的参数
    char **argv;            /* Arguments to call the script. */

    // 开始运行脚本的时间
    mstime_t start_time;    /* Script execution time if the script is running,
                               otherwise 0 if we are allowed to retry the
                               execution at any time. If the script is not
                               running and it's not 0, it means: do not run
                               before the specified time. */

    // 脚本由子进程执行，该属性记录子进程的 pid
    pid_t pid;              /* Script execution pid. */

} sentinelScriptJob;

/* ======================= hiredis ae.c adapters =============================
 * Note: this implementation is taken from hiredis/adapters/ae.h, however
 * we have our modified copy for Sentinel in order to use our allocator
 * and to have full control over how the adapter works. */

// 客户端适配器（adapter）结构
typedef struct redisAeEvents {

    // 客户端连接上下文
    redisAsyncContext *context;

    // 服务器的事件循环
    aeEventLoop *loop;

    // 套接字
    int fd;

    // 记录读事件以及写事件是否就绪
    int reading, writing;

} redisAeEvents;

// 读事件处理器 
static void redisAeReadEvent(aeEventLoop *el, int fd, void *privdata, int mask) {
    ((void)el); ((void)fd); ((void)mask);

    redisAeEvents *e = (redisAeEvents*)privdata;
    // 从连接中进行读取
    redisAsyncHandleRead(e->context);
}

// 写事件处理器
static void redisAeWriteEvent(aeEventLoop *el, int fd, void *privdata, int mask) {
    ((void)el); ((void)fd); ((void)mask);

    redisAeEvents *e = (redisAeEvents*)privdata;
    // 从连接中进行写入
    redisAsyncHandleWrite(e->context);
}

// 将读事件处理器安装到事件循环中
static void redisAeAddRead(void *privdata) {
    redisAeEvents *e = (redisAeEvents*)privdata;
    aeEventLoop *loop = e->loop;
    // 如果读事件处理器未安装，那么进行安装
    if (!e->reading) {
        e->reading = 1;
        aeCreateFileEvent(loop,e->fd,AE_READABLE,redisAeReadEvent,e);
    }
}

// 从事件循环中删除读事件处理器
static void redisAeDelRead(void *privdata) {
    redisAeEvents *e = (redisAeEvents*)privdata;
    aeEventLoop *loop = e->loop;
    // 仅在读事件处理器已安装的情况下进行删除
    if (e->reading) {
        e->reading = 0;
        aeDeleteFileEvent(loop,e->fd,AE_READABLE);
    }
}

// 将写事件处理器安装到事件循环中
static void redisAeAddWrite(void *privdata) {
    redisAeEvents *e = (redisAeEvents*)privdata;
    aeEventLoop *loop = e->loop;
    if (!e->writing) {
        e->writing = 1;
        aeCreateFileEvent(loop,e->fd,AE_WRITABLE,redisAeWriteEvent,e);
    }
}

// 从事件循环中删除写事件处理器
static void redisAeDelWrite(void *privdata) {
    redisAeEvents *e = (redisAeEvents*)privdata;
    aeEventLoop *loop = e->loop;
    if (e->writing) {
        e->writing = 0;
        aeDeleteFileEvent(loop,e->fd,AE_WRITABLE);
    }
}

// 清理事件
static void redisAeCleanup(void *privdata) {
    redisAeEvents *e = (redisAeEvents*)privdata;
    redisAeDelRead(privdata);
    redisAeDelWrite(privdata);
    zfree(e);
}

// 为上下文 ae 和事件循环 loop 创建 hiredis 适配器
// 并设置相关的异步处理函数
static int redisAeAttach(aeEventLoop *loop, redisAsyncContext *ac) {
    redisContext *c = &(ac->c);
    redisAeEvents *e;

    /* Nothing should be attached when something is already attached */
    if (ac->ev.data != NULL)
        return REDIS_ERR;

    /* Create container for context and r/w events */
    // 创建适配器
    e = (redisAeEvents*)zmalloc(sizeof(*e));
    e->context = ac;
    e->loop = loop;
    e->fd = c->fd;
    e->reading = e->writing = 0;

    /* Register functions to start/stop listening for events */
    // 设置异步调用函数
    ac->ev.addRead = redisAeAddRead;
    ac->ev.delRead = redisAeDelRead;
    ac->ev.addWrite = redisAeAddWrite;
    ac->ev.delWrite = redisAeDelWrite;
    ac->ev.cleanup = redisAeCleanup;
    ac->ev.data = e;

    return REDIS_OK;
}

/* ============================= Prototypes ================================= */

void sentinelLinkEstablishedCallback(const redisAsyncContext *c, int status);
void sentinelDisconnectCallback(const redisAsyncContext *c, int status);
void sentinelReceiveHelloMessages(redisAsyncContext *c, void *reply, void *privdata);
sentinelRedisInstance *sentinelGetMasterByName(char *name);
char *sentinelGetSubjectiveLeader(sentinelRedisInstance *master);
char *sentinelGetObjectiveLeader(sentinelRedisInstance *master);
int yesnotoi(char *s);
void sentinelDisconnectInstanceFromContext(const redisAsyncContext *c);
void sentinelKillLink(sentinelRedisInstance *ri, redisAsyncContext *c);
const char *sentinelRedisInstanceTypeStr(sentinelRedisInstance *ri);
void sentinelAbortFailover(sentinelRedisInstance *ri);
void sentinelEvent(int level, char *type, sentinelRedisInstance *ri, const char *fmt, ...);
sentinelRedisInstance *sentinelSelectSlave(sentinelRedisInstance *master);
void sentinelScheduleScriptExecution(char *path, ...);
void sentinelStartFailover(sentinelRedisInstance *master);
void sentinelDiscardReplyCallback(redisAsyncContext *c, void *reply, void *privdata);
int sentinelSendSlaveOf(sentinelRedisInstance *ri, char *host, int port);
char *sentinelVoteLeader(sentinelRedisInstance *master, uint64_t req_epoch, char *req_runid, uint64_t *leader_epoch);
void sentinelFlushConfig(void);

/* ========================= Dictionary types =============================== */

unsigned int dictSdsHash(const void *key);
int dictSdsKeyCompare(void *privdata, const void *key1, const void *key2);
void releaseSentinelRedisInstance(sentinelRedisInstance *ri);

void dictInstancesValDestructor (void *privdata, void *obj) {
    releaseSentinelRedisInstance(obj);
}

/* Instance name (sds) -> instance (sentinelRedisInstance pointer)
 *
 * also used for: sentinelRedisInstance->sentinels dictionary that maps
 * sentinels ip:port to last seen time in Pub/Sub hello message. */
// 这个字典类型有两个作用：
// 1） 将实例名字映射到一个 sentinelRedisInstance 指针
// 2） 将 sentinelRedisInstance 指针映射到一个字典，
//     字典的键是 Sentinel 的 ip:port 地址，
//     字典的值是该 Sentinel 最后一次向频道发送信息的时间
dictType instancesDictType = {
    dictSdsHash,               /* hash function */
    NULL,                      /* key dup */
    NULL,                      /* val dup */
    dictSdsKeyCompare,         /* key compare */
    NULL,                      /* key destructor */
    dictInstancesValDestructor /* val destructor */
};

/* Instance runid (sds) -> votes (long casted to void*)
 *
 * This is useful into sentinelGetObjectiveLeader() function in order to
 * count the votes and understand who is the leader. */
// 将一个运行 ID 映射到一个 cast 成 void* 类型的 long 值的投票数量上
// 用于统计客观 leader sentinel
dictType leaderVotesDictType = {
    dictSdsHash,               /* hash function */
    NULL,                      /* key dup */
    NULL,                      /* val dup */
    dictSdsKeyCompare,         /* key compare */
    NULL,                      /* key destructor */
    NULL                       /* val destructor */
};

/* =========================== Initialization =============================== */

void sentinelCommand(redisClient *c);
void sentinelInfoCommand(redisClient *c);

// 服务器在 sentinel 模式下可执行的命令
struct redisCommand sentinelcmds[] = {
    {"ping",pingCommand,1,"",0,NULL,0,0,0,0,0},
    {"sentinel",sentinelCommand,-2,"",0,NULL,0,0,0,0,0},
    {"subscribe",subscribeCommand,-2,"",0,NULL,0,0,0,0,0},
    {"unsubscribe",unsubscribeCommand,-1,"",0,NULL,0,0,0,0,0},
    {"psubscribe",psubscribeCommand,-2,"",0,NULL,0,0,0,0,0},
    {"punsubscribe",punsubscribeCommand,-1,"",0,NULL,0,0,0,0,0},
    {"info",sentinelInfoCommand,-1,"",0,NULL,0,0,0,0,0}
};

/* This function overwrites a few normal Redis config default with Sentinel
 * specific defaults. */
// 这个函数会用 Sentinel 所属的属性覆盖服务器默认的属性
void initSentinelConfig(void) {
    server.port = REDIS_SENTINEL_PORT;
}

/* Perform the Sentinel mode initialization. */
// 以 Sentinel 模式初始化服务器
void initSentinel(void) {
    int j;

    /* Remove usual Redis commands from the command table, then just add
     * the SENTINEL command. */
<<<<<<< HEAD
    // 清空 Redis 服务器的命令表（该表用于普通模式）
    dictEmpty(server.commands);

    // 将 SENTINEL 模式所用的命令添加进命令表
=======
    dictEmpty(server.commands,NULL);
>>>>>>> 2dfc5e35
    for (j = 0; j < sizeof(sentinelcmds)/sizeof(sentinelcmds[0]); j++) {
        int retval;
        struct redisCommand *cmd = sentinelcmds+j;

        retval = dictAdd(server.commands, sdsnew(cmd->name), cmd);
        redisAssert(retval == DICT_OK);
    }

    /* Initialize various data structures. */
    /* 初始化 Sentinel 的状态 */
    // 初始化纪元
    sentinel.current_epoch = 0;

    // 初始化保存主服务器信息的字典
    sentinel.masters = dictCreate(&instancesDictType,NULL);

    // 初始化 TILT 模式的相关选项
    sentinel.tilt = 0;
    sentinel.tilt_start_time = 0;
    sentinel.previous_time = mstime();

    // 初始化脚本相关选项
    sentinel.running_scripts = 0;
    sentinel.scripts_queue = listCreate();
}

/* This function gets called when the server is in Sentinel mode, started,
 * loaded the configuration, and is ready for normal operations. */
// 这个函数在 Sentinel 准备就绪，可以执行操作时执行
void sentinelIsRunning(void) {
    redisLog(REDIS_WARNING,"Sentinel runid is %s", server.runid);

    // Sentinel 不能在没有配置文件的情况下执行
    if (server.configfile == NULL || access(server.configfile,W_OK) == -1) {
        redisLog(REDIS_WARNING,"Sentinel started without a config file, or config file not writable. Exiting...");
        exit(1);
    }
}

/* ============================== sentinelAddr ============================== */

/* Create a sentinelAddr object and return it on success.
 *
 * 创建一个 sentinel 地址对象，并在创建成功时返回该对象。
 *
 * On error NULL is returned and errno is set to:
 *
 * 函数在出错时返回 NULL ，并将 errnor 设为以下值：
 *
 *  ENOENT: Can't resolve the hostname.
 *          不能解释 hostname
 *
 *  EINVAL: Invalid port number.
 *          端口号不正确
 */
sentinelAddr *createSentinelAddr(char *hostname, int port) {
    char buf[32];
    sentinelAddr *sa;

    // 检查端口号
    if (port <= 0 || port > 65535) {
        errno = EINVAL;
        return NULL;
    }

    // 检查并创建地址
    if (anetResolve(NULL,hostname,buf,sizeof(buf)) == ANET_ERR) {
        errno = ENOENT;
        return NULL;
    }

    // 创建并返回地址结构
    sa = zmalloc(sizeof(*sa));
    sa->ip = sdsnew(buf);
    sa->port = port;
    return sa;
}

/* Return a duplicate of the source address. */
// 复制并返回给定地址的一个副本
sentinelAddr *dupSentinelAddr(sentinelAddr *src) {
    sentinelAddr *sa;

    sa = zmalloc(sizeof(*sa));
    sa->ip = sdsnew(src->ip);
    sa->port = src->port;
    return sa;
}

/* Free a Sentinel address. Can't fail. */
// 释放 Sentinel 地址
void releaseSentinelAddr(sentinelAddr *sa) {
    sdsfree(sa->ip);
    zfree(sa);
}

/* Return non-zero if two addresses are equal. */
// 如果两个地址相同，那么返回 0
int sentinelAddrIsEqual(sentinelAddr *a, sentinelAddr *b) {
    return a->port == b->port && !strcasecmp(a->ip,b->ip);
}

/* =========================== Events notification ========================== */

/* Send an event to log, pub/sub, user notification script.
 *
 * 将事件发送到日志、频道，以及用户提醒脚本。
 * 
 * 'level' is the log level for logging. Only REDIS_WARNING events will trigger
 * the execution of the user notification script.
 *
 * level 是日志的级别。只有 REDIS_WARNING 级别的日志会触发用户提醒脚本。
 *
 * 'type' is the message type, also used as a pub/sub channel name.
 *
 * type 是信息的类型，也用作频道的名字。
 *
 * 'ri', is the redis instance target of this event if applicable, and is
 * used to obtain the path of the notification script to execute.
 *
 * ri 是引发事件的 Redis 实例，它可以用来获取可执行的用户脚本。
 *
 * The remaining arguments are printf-alike.
 *
 * 剩下的都是类似于传给 printf 函数的参数。
 *
 * If the format specifier starts with the two characters "%@" then ri is
 * not NULL, and the message is prefixed with an instance identifier in the
 * following format:
 *
 * 如果格式指定以 "%@" 两个字符开头，并且 ri 不为空，
 * 那么信息将使用以下实例标识符为开头：
 *
 *  <instance type> <instance name> <ip> <port>
 *
 *  If the instance type is not master, than the additional string is
 *  added to specify the originating master:
 *
 *  如果实例的类型不是主服务器，那么以下内容会被追加到信息的后面，
 *  用于指定目标主服务器：
 *
 *  @ <master name> <master ip> <master port>
 *
 *  Any other specifier after "%@" is processed by printf itself.
 *
 * "%@" 之后的其他指派器（specifier）都和 printf 函数所使用的指派器一样。
 */
void sentinelEvent(int level, char *type, sentinelRedisInstance *ri,
                   const char *fmt, ...) {
    va_list ap;
    // 日志字符串
    char msg[REDIS_MAX_LOGMSG_LEN];
    robj *channel, *payload;

    /* Handle %@ */
    // 处理 %@
    if (fmt[0] == '%' && fmt[1] == '@') {

        // 如果 ri 实例是主服务器，那么 master 就是 NULL 
        // 否则 ri 就是一个从服务器或者 sentinel ，而 master 就是该实例的主服务器
        //
        // sentinelRedisInstance *master = NULL;
        // if (~(ri->flags & SRI_MASTER))
        //     master = ri->master;
        sentinelRedisInstance *master = (ri->flags & SRI_MASTER) ?
                                         NULL : ri->master;

        if (master) {
            
            // ri 不是主服务器

            snprintf(msg, sizeof(msg), "%s %s %s %d @ %s %s %d",
                // 打印 ri 的类型
                sentinelRedisInstanceTypeStr(ri),
                // 打印 ri 的名字、IP 和端口号
                ri->name, ri->addr->ip, ri->addr->port,
                // 打印 ri 的主服务器的名字、 IP 和端口号
                master->name, master->addr->ip, master->addr->port);
        } else {

            // ri 是主服务器

            snprintf(msg, sizeof(msg), "%s %s %s %d",
                // 打印 ri 的类型
                sentinelRedisInstanceTypeStr(ri),
                // 打印 ri 的名字、IP 和端口号
                ri->name, ri->addr->ip, ri->addr->port);
        }

        // 跳过已处理的 "%@" 字符
        fmt += 2;

    } else {
        msg[0] = '\0';
    }

    /* Use vsprintf for the rest of the formatting if any. */
    // 打印之后的内容，格式和平常的 printf 一样
    if (fmt[0] != '\0') {
        va_start(ap, fmt);
        vsnprintf(msg+strlen(msg), sizeof(msg)-strlen(msg), fmt, ap);
        va_end(ap);
    }

    /* Log the message if the log level allows it to be logged. */
    // 如果日志的级别足够高的话，那么记录到日志中
    if (level >= server.verbosity)
        redisLog(level,"%s %s",type,msg);

    /* Publish the message via Pub/Sub if it's not a debugging one. */
    // 如果日志不是 DEBUG 日志，那么将它发送到频道中
    if (level != REDIS_DEBUG) {
        // 频道
        channel = createStringObject(type,strlen(type));
        // 内容
        payload = createStringObject(msg,strlen(msg));
        // 发送信息
        pubsubPublishMessage(channel,payload);
        decrRefCount(channel);
        decrRefCount(payload);
    }

    /* Call the notification script if applicable. */
    // 如果有需要的话，调用提醒脚本
    if (level == REDIS_WARNING && ri != NULL) {
        sentinelRedisInstance *master = (ri->flags & SRI_MASTER) ?
                                         ri : ri->master;
        if (master->notification_script) {
            sentinelScheduleScriptExecution(master->notification_script,
                type,msg,NULL);
        }
    }
}

/* ============================ script execution ============================ */

/* Release a script job structure and all the associated data. */
void sentinelReleaseScriptJob(sentinelScriptJob *sj) {
    int j = 0;

    while(sj->argv[j]) sdsfree(sj->argv[j++]);
    zfree(sj->argv);
    zfree(sj);
}

// 将给定参数和脚本放入队列
#define SENTINEL_SCRIPT_MAX_ARGS 16
void sentinelScheduleScriptExecution(char *path, ...) {
    va_list ap;
    char *argv[SENTINEL_SCRIPT_MAX_ARGS+1];
    int argc = 1;
    sentinelScriptJob *sj;

    // 生成参数
    va_start(ap, path);
    while(argc < SENTINEL_SCRIPT_MAX_ARGS) {
        argv[argc] = va_arg(ap,char*);
        if (!argv[argc]) break;
        argv[argc] = sdsnew(argv[argc]); /* Copy the string. */
        argc++;
    }
    va_end(ap);
    argv[0] = sdsnew(path);
    
    // 初始化脚本结构
    sj = zmalloc(sizeof(*sj));
    sj->flags = SENTINEL_SCRIPT_NONE;
    sj->retry_num = 0;
    sj->argv = zmalloc(sizeof(char*)*(argc+1));
    sj->start_time = 0;
    sj->pid = 0;
    memcpy(sj->argv,argv,sizeof(char*)*(argc+1));

    // 添加到等待执行脚本队列的末尾， FIFO
    listAddNodeTail(sentinel.scripts_queue,sj);

    /* Remove the oldest non running script if we already hit the limit. */
    // 如果入队的脚本数量太多，那么移除最旧的未执行脚本
    if (listLength(sentinel.scripts_queue) > SENTINEL_SCRIPT_MAX_QUEUE) {
        listNode *ln;
        listIter li;

        listRewind(sentinel.scripts_queue,&li);
        while ((ln = listNext(&li)) != NULL) {
            sj = ln->value;

            // 不删除正在运行的脚本
            if (sj->flags & SENTINEL_SCRIPT_RUNNING) continue;
            /* The first node is the oldest as we add on tail. */
            listDelNode(sentinel.scripts_queue,ln);
            sentinelReleaseScriptJob(sj);
            break;
        }
        redisAssert(listLength(sentinel.scripts_queue) <=
                    SENTINEL_SCRIPT_MAX_QUEUE);
    }
}

/* Lookup a script in the scripts queue via pid, and returns the list node
 * (so that we can easily remove it from the queue if needed). */
// 根据 pid ，查找正在运行中的脚本
listNode *sentinelGetScriptListNodeByPid(pid_t pid) {
    listNode *ln;
    listIter li;

    listRewind(sentinel.scripts_queue,&li);
    while ((ln = listNext(&li)) != NULL) {
        sentinelScriptJob *sj = ln->value;

        if ((sj->flags & SENTINEL_SCRIPT_RUNNING) && sj->pid == pid)
            return ln;
    }
    return NULL;
}

/* Run pending scripts if we are not already at max number of running
 * scripts. */
// 运行等待执行的脚本
void sentinelRunPendingScripts(void) {
    listNode *ln;
    listIter li;
    mstime_t now = mstime();

    /* Find jobs that are not running and run them, from the top to the
     * tail of the queue, so we run older jobs first. */
    // 如果运行的脚本数量未超过最大值，
    // 那么从 FIFO 队列中取出未运行的脚本，并运行该脚本
    listRewind(sentinel.scripts_queue,&li);
    while (sentinel.running_scripts < SENTINEL_SCRIPT_MAX_RUNNING &&
           (ln = listNext(&li)) != NULL)
    {
        sentinelScriptJob *sj = ln->value;
        pid_t pid;

        /* Skip if already running. */
        // 跳过已运行脚本
        if (sj->flags & SENTINEL_SCRIPT_RUNNING) continue;

        /* Skip if it's a retry, but not enough time has elapsed. */
        // 这是一个重试脚本，但它刚刚执行完，稍后再重试
        if (sj->start_time && sj->start_time > now) continue;

        // 打开运行标记
        sj->flags |= SENTINEL_SCRIPT_RUNNING;
        // 记录开始时间
        sj->start_time = mstime();
        // 增加重试计数器
        sj->retry_num++;

        // 创建子进程
        pid = fork();

        if (pid == -1) {
            
            // 创建子进程失败

            /* Parent (fork error).
             * We report fork errors as signal 99, in order to unify the
             * reporting with other kind of errors. */
            sentinelEvent(REDIS_WARNING,"-script-error",NULL,
                          "%s %d %d", sj->argv[0], 99, 0);
            sj->flags &= ~SENTINEL_SCRIPT_RUNNING;
            sj->pid = 0;
        } else if (pid == 0) {

            // 子进程执行脚本

            /* Child */
            execve(sj->argv[0],sj->argv,environ);
            /* If we are here an error occurred. */
            _exit(2); /* Don't retry execution. */
        } else {

            // 父进程
            
            // 增加运行脚本计数器
            sentinel.running_scripts++;

            // 记录 pid
            sj->pid = pid;

            // 发送脚本运行信号
            sentinelEvent(REDIS_DEBUG,"+script-child",NULL,"%ld",(long)pid);
        }
    }
}

/* How much to delay the execution of a script that we need to retry after
 * an error?
 *
 * We double the retry delay for every further retry we do. So for instance
 * if RETRY_DELAY is set to 30 seconds and the max number of retries is 10
 * starting from the second attempt to execute the script the delays are:
 * 30 sec, 60 sec, 2 min, 4 min, 8 min, 16 min, 32 min, 64 min, 128 min. */
// 计算重试脚本前的延迟时间
mstime_t sentinelScriptRetryDelay(int retry_num) {
    mstime_t delay = SENTINEL_SCRIPT_RETRY_DELAY;

    while (retry_num-- > 1) delay *= 2;
    return delay;
}

/* Check for scripts that terminated, and remove them from the queue if the
 * script terminated successfully. If instead the script was terminated by
 * a signal, or returned exit code "1", it is scheduled to run again if
 * the max number of retries did not already elapsed. */
// 检查脚本的退出状态，并在脚本成功退出时，将脚本从队列中删除。
// 如果脚本被信号终结，或者返回退出代码 1 ，那么只要该脚本的重试次数未超过限制
// 那么该脚本就会被调度，并等待重试
void sentinelCollectTerminatedScripts(void) {
    int statloc;
    pid_t pid;

    // 获取子进程信号
    while ((pid = wait3(&statloc,WNOHANG,NULL)) > 0) {
        int exitcode = WEXITSTATUS(statloc);
        int bysignal = 0;
        listNode *ln;
        sentinelScriptJob *sj;

        // 发送脚本终结信号
        if (WIFSIGNALED(statloc)) bysignal = WTERMSIG(statloc);
        sentinelEvent(REDIS_DEBUG,"-script-child",NULL,"%ld %d %d",
            (long)pid, exitcode, bysignal);
        
        // 在队列中安 pid 查找脚本
        ln = sentinelGetScriptListNodeByPid(pid);
        if (ln == NULL) {
            redisLog(REDIS_WARNING,"wait3() returned a pid (%ld) we can't find in our scripts execution queue!", (long)pid);
            continue;
        }
        sj = ln->value;

        /* If the script was terminated by a signal or returns an
         * exit code of "1" (that means: please retry), we reschedule it
         * if the max number of retries is not already reached. */
        if ((bysignal || exitcode == 1) &&
            sj->retry_num != SENTINEL_SCRIPT_MAX_RETRY)
        {
            // 重试脚本

            sj->flags &= ~SENTINEL_SCRIPT_RUNNING;
            sj->pid = 0;
            sj->start_time = mstime() +
                             sentinelScriptRetryDelay(sj->retry_num);
        } else {
            /* Otherwise let's remove the script, but log the event if the
             * execution did not terminated in the best of the ways. */

            // 发送脚本执行错误事件
            if (bysignal || exitcode != 0) {
                sentinelEvent(REDIS_WARNING,"-script-error",NULL,
                              "%s %d %d", sj->argv[0], bysignal, exitcode);
            }

            // 将脚本从队列中删除
            listDelNode(sentinel.scripts_queue,ln);
            sentinelReleaseScriptJob(sj);
            sentinel.running_scripts--;
        }
    }
}

/* Kill scripts in timeout, they'll be collected by the
 * sentinelCollectTerminatedScripts() function. */
// 杀死超时脚本，这些脚本会被 sentinelCollectTerminatedScripts 函数回收处理
void sentinelKillTimedoutScripts(void) {
    listNode *ln;
    listIter li;
    mstime_t now = mstime();

    // 遍历队列中的所有脚本
    listRewind(sentinel.scripts_queue,&li);
    while ((ln = listNext(&li)) != NULL) {
        sentinelScriptJob *sj = ln->value;

        // 选出那些正在执行，并且执行时间超过限制的脚本
        if (sj->flags & SENTINEL_SCRIPT_RUNNING &&
            (now - sj->start_time) > SENTINEL_SCRIPT_MAX_RUNTIME)
        {
            // 发送脚本超时事件
            sentinelEvent(REDIS_WARNING,"-script-timeout",NULL,"%s %ld",
                sj->argv[0], (long)sj->pid);

            // 杀死脚本进程
            kill(sj->pid,SIGKILL);
        }
    }
}

/* Implements SENTINEL PENDING-SCRIPTS command. */
// 打印脚本队列中所有脚本的状态
void sentinelPendingScriptsCommand(redisClient *c) {
    listNode *ln;
    listIter li;

    addReplyMultiBulkLen(c,listLength(sentinel.scripts_queue));
    listRewind(sentinel.scripts_queue,&li);
    while ((ln = listNext(&li)) != NULL) {
        sentinelScriptJob *sj = ln->value;
        int j = 0;

        addReplyMultiBulkLen(c,10);

        addReplyBulkCString(c,"argv");
        while (sj->argv[j]) j++;
        addReplyMultiBulkLen(c,j);
        j = 0;
        while (sj->argv[j]) addReplyBulkCString(c,sj->argv[j++]);

        addReplyBulkCString(c,"flags");
        addReplyBulkCString(c,
            (sj->flags & SENTINEL_SCRIPT_RUNNING) ? "running" : "scheduled");

        addReplyBulkCString(c,"pid");
        addReplyBulkLongLong(c,sj->pid);

        if (sj->flags & SENTINEL_SCRIPT_RUNNING) {
            addReplyBulkCString(c,"run-time");
            addReplyBulkLongLong(c,mstime() - sj->start_time);
        } else {
            mstime_t delay = sj->start_time ? (sj->start_time-mstime()) : 0;
            if (delay < 0) delay = 0;
            addReplyBulkCString(c,"run-delay");
            addReplyBulkLongLong(c,delay);
        }

        addReplyBulkCString(c,"retry-num");
        addReplyBulkLongLong(c,sj->retry_num);
    }
}

/* This function calls, if any, the client reconfiguration script with the
 * following parameters:
 *
 * 当该函数执行时，使用以下格式的参数调用客户端重配置脚本
 *
 * <master-name> <role> <state> <from-ip> <from-port> <to-ip> <to-port>
 *
 * It is called every time a failover is performed.
 *
 * 这个函数在每次执行故障迁移时都会执行一次。
 *
 * <state> is currently always "failover".
 * <role> is either "leader" or "observer".
 *
 * <state> 总是 "failover" ，而 <role> 可以是 "leader" 或者 "observer"
 *
 * from/to fields are respectively master -> promoted slave addresses for
 * "start" and "end". 
 */
void sentinelCallClientReconfScript(sentinelRedisInstance *master, int role, char *state, sentinelAddr *from, sentinelAddr *to) {
    char fromport[32], toport[32];

    if (master->client_reconfig_script == NULL) return;
    ll2string(fromport,sizeof(fromport),from->port);
    ll2string(toport,sizeof(toport),to->port);
    // 将给定参数和脚本放进度列，等待执行
    sentinelScheduleScriptExecution(master->client_reconfig_script,
        master->name,
        (role == SENTINEL_LEADER) ? "leader" : "observer",
        state, from->ip, fromport, to->ip, toport, NULL);
}

/* ========================== sentinelRedisInstance ========================= */

/* Create a redis instance, the following fields must be populated by the
 * caller if needed:
 *
 * 创建一个 Redis 实例，在有需要时，以下两个域需要从调用者提取：
 *
 * runid: set to NULL but will be populated once INFO output is received.
 *        设置为 NULL ，并在接收到 INFO 命令的回复时设置
 *
 * info_refresh: is set to 0 to mean that we never received INFO so far.
 *               如果这个值为 0 ，那么表示我们未收到过 INFO 信息。
 *
 * If SRI_MASTER is set into initial flags the instance is added to
 * sentinel.masters table.
 *
 * 如果 flags 参数为 SRI_MASTER ，
 * 那么这个实例会被添加到 sentinel.masters 表。
 *
 * if SRI_SLAVE or SRI_SENTINEL is set then 'master' must be not NULL and the
 * instance is added into master->slaves or master->sentinels table.
 *
 * 如果 flags 为 SRI_SLAVE 或者 SRI_SENTINEL ，
 * 那么 master 参数不能为 NULL ，
 * SRI_SLAVE 类型的实例会被添加到 master->slaves 表中，
 * 而 SRI_SENTINEL 类型的实例则会被添加到 master->sentinels 表中。
 *
 * If the instance is a slave or sentinel, the name parameter is ignored and
 * is created automatically as hostname:port.
 *
 * 如果实例是从服务器或者 sentinel ，那么 name 参数会被自动忽略，
 * 实例的名字会被自动设置为 hostname:port 。
 *
 * The function fails if hostname can't be resolved or port is out of range.
 * When this happens NULL is returned and errno is set accordingly to the
 * createSentinelAddr() function.
 *
 * 当 hostname 不能被解释，或者超出范围时，函数将失败。
 * 函数将返回 NULL ，并设置 errno 变量，
 * 具体的出错值请参考 createSentinelAddr() 函数。
 *
 * The function may also fail and return NULL with errno set to EBUSY if
 * a master or slave with the same name already exists. 
 *
 * 当相同名字的主服务器或者从服务器已经存在时，函数返回 NULL ，
 * 并将 errno 设为 EBUSY 。
 */
sentinelRedisInstance *createSentinelRedisInstance(char *name, int flags, char *hostname, int port, int quorum, sentinelRedisInstance *master) {
    sentinelRedisInstance *ri;
    sentinelAddr *addr;
    dict *table = NULL;
    char slavename[128], *sdsname;

    redisAssert(flags & (SRI_MASTER|SRI_SLAVE|SRI_SENTINEL));
    redisAssert((flags & SRI_MASTER) || master != NULL);

    /* Check address validity. */
    // 保存 IP 地址和端口号到 addr
    addr = createSentinelAddr(hostname,port);
    if (addr == NULL) return NULL;

    /* For slaves and sentinel we use ip:port as name. */
    // 如果实例是从服务器或者 sentinel ，那么使用 ip:port 格式为实例设置名字
    if (flags & (SRI_SLAVE|SRI_SENTINEL)) {
        snprintf(slavename,sizeof(slavename),
            strchr(hostname,':') ? "[%s]:%d" : "%s:%d",
            hostname,port);
        name = slavename;
    }

    /* Make sure the entry is not duplicated. This may happen when the same
     * name for a master is used multiple times inside the configuration or
     * if we try to add multiple times a slave or sentinel with same ip/port
     * to a master. */
    // 配置文件中添加了重复的主服务器配置
    // 或者尝试添加一个相同 ip 或者端口号的从服务器或者 sentinel 时
    // 就可能出现重复添加同一个实例的情况
    // 为了避免这种现象，程序在添加新实例之前，需要先检查实例是否已存在
    // 只有不存在的实例会被添加

    // 选择要添加的表
    // 注意主服务会被添加到 sentinel.masters 表
    // 而从服务器和 sentinel 则会被添加到 master 所属的 slaves 表和 sentinels 表中
    if (flags & SRI_MASTER) table = sentinel.masters;
    else if (flags & SRI_SLAVE) table = master->slaves;
    else if (flags & SRI_SENTINEL) table = master->sentinels;
    sdsname = sdsnew(name);
    if (dictFind(table,sdsname)) {

        // 实例已存在，函数直接返回

        sdsfree(sdsname);
        errno = EBUSY;
        return NULL;
    }

    /* Create the instance object. */
    // 创建实例对象
    ri = zmalloc(sizeof(*ri));
    /* Note that all the instances are started in the disconnected state,
     * the event loop will take care of connecting them. */
    // 所有连接都已断线为起始状态，sentinel 会在需要时自动为它创建连接
    ri->flags = flags | SRI_DISCONNECTED;
    ri->name = sdsname;
    ri->runid = NULL;
    ri->config_epoch = 0;
    ri->addr = addr;
    ri->cc = NULL;
    ri->pc = NULL;
    ri->pending_commands = 0;
    ri->cc_conn_time = 0;
    ri->pc_conn_time = 0;
    ri->pc_last_activity = 0;
    ri->last_avail_time = mstime();
    ri->last_pong_time = mstime();
    ri->last_pub_time = mstime();
    ri->last_hello_time = mstime();
    ri->last_master_down_reply_time = mstime();
    ri->s_down_since_time = 0;
    ri->o_down_since_time = 0;
    ri->down_after_period = master ? master->down_after_period :
                            SENTINEL_DEFAULT_DOWN_AFTER;
    ri->master_link_down_time = 0;
    ri->auth_pass = NULL;
    ri->slave_priority = SENTINEL_DEFAULT_SLAVE_PRIORITY;
    ri->slave_reconf_sent_time = 0;
    ri->slave_master_host = NULL;
    ri->slave_master_port = 0;
    ri->slave_master_link_status = SENTINEL_MASTER_LINK_STATUS_DOWN;
    ri->slave_repl_offset = 0;
    ri->sentinels = dictCreate(&instancesDictType,NULL);
    ri->quorum = quorum;
    ri->parallel_syncs = SENTINEL_DEFAULT_PARALLEL_SYNCS;
    ri->master = master;
    ri->slaves = dictCreate(&instancesDictType,NULL);
    ri->info_refresh = 0;

    /* Failover state. */
    ri->leader = NULL;
    ri->leader_epoch = 0;
    ri->failover_epoch = 0;
    ri->failover_state = SENTINEL_FAILOVER_STATE_NONE;
    ri->failover_state_change_time = 0;
    ri->failover_start_time = 0;
    ri->failover_timeout = SENTINEL_DEFAULT_FAILOVER_TIMEOUT;
    ri->promoted_slave = NULL;
    ri->notification_script = NULL;
    ri->client_reconfig_script = NULL;

    /* Role */
    ri->role_reported = ri->flags & (SRI_MASTER|SRI_SLAVE);
    ri->role_reported_time = mstime();
    ri->slave_conf_change_time = mstime();

    /* Add into the right table. */
    // 将实例添加到适当的表中
    dictAdd(table, ri->name, ri);

    // 返回实例
    return ri;
}

/* Release this instance and all its slaves, sentinels, hiredis connections.
 *
 * 释放一个实例，以及它的所有从服务器、sentinel ，以及 hiredis 连接。
 *
 * This function also takes care of unlinking the instance from the main
 * masters table (if it is a master) or from its master sentinels/slaves table
 * if it is a slave or sentinel. 
 *
 * 如果这个实例是一个从服务器或者 sentinel ，
 * 那么这个函数也会从该实例所属的主服务器表中删除这个从服务器/sentinel 。
 */
void releaseSentinelRedisInstance(sentinelRedisInstance *ri) {

    /* Release all its slaves or sentinels if any. */
    // 释放（可能有的）sentinel 和 slave
    dictRelease(ri->sentinels);
    dictRelease(ri->slaves);

    /* Release hiredis connections. */
    // 释放连接
    if (ri->cc) sentinelKillLink(ri,ri->cc);
    if (ri->pc) sentinelKillLink(ri,ri->pc);

    /* Free other resources. */
    // 释放其他资源
    sdsfree(ri->name);
    sdsfree(ri->runid);
    sdsfree(ri->notification_script);
    sdsfree(ri->client_reconfig_script);
    sdsfree(ri->slave_master_host);
    sdsfree(ri->leader);
    sdsfree(ri->auth_pass);
    releaseSentinelAddr(ri->addr);

    /* Clear state into the master if needed. */
    // 清除故障转移带来的状态
    if ((ri->flags & SRI_SLAVE) && (ri->flags & SRI_PROMOTED) && ri->master)
        ri->master->promoted_slave = NULL;

    zfree(ri);
}

/* Lookup a slave in a master Redis instance, by ip and port. */
// 根据 IP 和端口号，查找主服务器实例的从服务器
sentinelRedisInstance *sentinelRedisInstanceLookupSlave(
                sentinelRedisInstance *ri, char *ip, int port)
{
    sds key;
    sentinelRedisInstance *slave;
  
    redisAssert(ri->flags & SRI_MASTER);
    key = sdscatprintf(sdsempty(),
        strchr(ip,':') ? "[%s]:%d" : "%s:%d",
        ip,port);
    slave = dictFetchValue(ri->slaves,key);
    sdsfree(key);
    return slave;
}

/* Return the name of the type of the instance as a string. */
// 以字符串形式返回实例的类型
const char *sentinelRedisInstanceTypeStr(sentinelRedisInstance *ri) {
    if (ri->flags & SRI_MASTER) return "master";
    else if (ri->flags & SRI_SLAVE) return "slave";
    else if (ri->flags & SRI_SENTINEL) return "sentinel";
    else return "unknown";
}

/* This function removes all the instances found in the dictionary of
 * sentinels in the specified 'master', having either:
 * 
 * 1) The same ip/port as specified.
 *    实例给定的 IP 和端口号和字典中已有的实例相同
 *
 * 2) The same runid.
 *    实例给定的运行 ID 和字典中已有的实例相同
 *
 * "1" and "2" don't need to verify at the same time, just one is enough.
 *
 * 以上条件任意满足一个，移除操作就会被执行。
 *
 * If "runid" is NULL it is not checked.
 * Similarly if "ip" is NULL it is not checked.
 *
 * 如果 runid 参数为 NULL ，那么不检查该参数。
 * 如果 ip 参数为 NULL ，那么不检查该参数。
 *
 * This function is useful because every time we add a new Sentinel into
 * a master's Sentinels dictionary, we want to be very sure about not
 * having duplicated instances for any reason. This is important because
 * other sentinels are needed to reach ODOWN quorum, and later to get
 * voted for a given configuration epoch in order to perform the failover.
 *
 * 因为 sentinel 的操作比如故障转移，需要多个 sentinel 投票才能进行。
 * 所以我们必须保证所添加的各个 sentinel 都是不相同、独一无二的，
 * 这样才能确保投票的合法性。
 *
 * The function returns the number of Sentinels removed. 
 *
 * 函数的返回值为被移除 sentinel 的数量
 */
int removeMatchingSentinelsFromMaster(sentinelRedisInstance *master, char *ip, int port, char *runid) {
    dictIterator *di;
    dictEntry *de;
    int removed = 0;

    di = dictGetSafeIterator(master->sentinels);
    while((de = dictNext(di)) != NULL) {
        sentinelRedisInstance *ri = dictGetVal(de);

        // 运行 ID 相同，或者 IP 和端口号相同，那么移除该实例
        if ((ri->runid && runid && strcmp(ri->runid,runid) == 0) ||
            (ip && strcmp(ri->addr->ip,ip) == 0 && port == ri->addr->port))
        {
            dictDelete(master->sentinels,ri->name);
            removed++;
        }
    }
    dictReleaseIterator(di);

    return removed;
}

/* Search an instance with the same runid, ip and port into a dictionary
 * of instances. Return NULL if not found, otherwise return the instance
 * pointer.
 *
 * 在给定的实例中查找具有相同 runid 、ip 、port 的实例，
 * 没找到则返回 NULL 。
 *
 * runid or ip can be NULL. In such a case the search is performed only
 * by the non-NULL field. 
 *
 * runid 或者 ip 都可以为 NULL ，在这种情况下，函数只检查非空域。
 */
sentinelRedisInstance *getSentinelRedisInstanceByAddrAndRunID(dict *instances, char *ip, int port, char *runid) {
    dictIterator *di;
    dictEntry *de;
    sentinelRedisInstance *instance = NULL;

    redisAssert(ip || runid);   /* User must pass at least one search param. */

    // 遍历所有输入实例
    di = dictGetIterator(instances);
    while((de = dictNext(di)) != NULL) {
        sentinelRedisInstance *ri = dictGetVal(de);

        // runid 不相同，忽略该实例
        if (runid && !ri->runid) continue;

        // 检查 ip 和端口号是否相同
        if ((runid == NULL || strcmp(ri->runid, runid) == 0) &&
            (ip == NULL || (strcmp(ri->addr->ip, ip) == 0 &&
                            ri->addr->port == port)))
        {
            instance = ri;
            break;
        }
    }
    dictReleaseIterator(di);

    return instance;
}

// 根据名字查找主服务器
/* Master lookup by name */
sentinelRedisInstance *sentinelGetMasterByName(char *name) {
    sentinelRedisInstance *ri;
    sds sdsname = sdsnew(name);

    ri = dictFetchValue(sentinel.masters,sdsname);
    sdsfree(sdsname);
    return ri;
}

/* Add the specified flags to all the instances in the specified dictionary. */
// 为输入的所有实例打开指定的 flags
void sentinelAddFlagsToDictOfRedisInstances(dict *instances, int flags) {
    dictIterator *di;
    dictEntry *de;

    di = dictGetIterator(instances);
    while((de = dictNext(di)) != NULL) {
        sentinelRedisInstance *ri = dictGetVal(de);
        ri->flags |= flags;
    }
    dictReleaseIterator(di);
}

/* Remove the specified flags to all the instances in the specified
 * dictionary. */
// 从字典中移除所有实例的给定 flags
void sentinelDelFlagsToDictOfRedisInstances(dict *instances, int flags) {
    dictIterator *di;
    dictEntry *de;

    // 遍历所有实例
    di = dictGetIterator(instances);
    while((de = dictNext(di)) != NULL) {
        sentinelRedisInstance *ri = dictGetVal(de);
        // 移除 flags
        ri->flags &= ~flags;
    }
    dictReleaseIterator(di);
}

/* Reset the state of a monitored master:
 *
 * 重置主服务区的监控状态
 *
 * 1) Remove all slaves.
 *    移除主服务器的所有从服务器
 * 2) Remove all sentinels.
 *    移除主服务器的所有 sentinel
 * 3) Remove most of the flags resulting from runtime operations.
 *    移除大部分运行时操作标志
 * 4) Reset timers to their default value.
 *    重置计时器为默认值
 * 5) In the process of doing this undo the failover if in progress.
 *    如果故障转移正在执行的话，那么取消该它
 * 6) Disconnect the connections with the master (will reconnect automatically).
 *    断开 sentinel 与主服务器的连接（之后会自动重连）
 */

#define SENTINEL_RESET_NO_SENTINELS (1<<0)
void sentinelResetMaster(sentinelRedisInstance *ri, int flags) {

    redisAssert(ri->flags & SRI_MASTER);

    dictRelease(ri->slaves);
    ri->slaves = dictCreate(&instancesDictType,NULL);

    if (!(flags & SENTINEL_RESET_NO_SENTINELS)) {
        dictRelease(ri->sentinels);
        ri->sentinels = dictCreate(&instancesDictType,NULL);
    }

    if (ri->cc) sentinelKillLink(ri,ri->cc);

    if (ri->pc) sentinelKillLink(ri,ri->pc);

    // 设置标识为断线的主服务器
    ri->flags &= SRI_MASTER|SRI_DISCONNECTED;

    if (ri->leader) {
        sdsfree(ri->leader);
        ri->leader = NULL;
    }

    ri->failover_state = SENTINEL_FAILOVER_STATE_NONE;
    ri->failover_state_change_time = 0;
    ri->failover_start_time = 0;
    ri->promoted_slave = NULL;
    sdsfree(ri->runid);
    sdsfree(ri->slave_master_host);
    ri->runid = NULL;
    ri->slave_master_host = NULL;
    ri->last_avail_time = mstime();
    ri->last_pong_time = mstime();
<<<<<<< HEAD

    // 发送主服务器重置事件
=======
    ri->role_reported_time = mstime();
    ri->role_reported = SRI_MASTER;
>>>>>>> 2dfc5e35
    if (flags & SENTINEL_GENERATE_EVENT)
        sentinelEvent(REDIS_WARNING,"+reset-master",ri,"%@");
}

/* Call sentinelResetMaster() on every master with a name matching the specified
 * pattern. */
// 重置所有符合给定模式的主服务器
int sentinelResetMastersByPattern(char *pattern, int flags) {
    dictIterator *di;
    dictEntry *de;
    int reset = 0;

    di = dictGetIterator(sentinel.masters);
    while((de = dictNext(di)) != NULL) {
        sentinelRedisInstance *ri = dictGetVal(de);

        if (ri->name) {
            if (stringmatch(pattern,ri->name,0)) {
                sentinelResetMaster(ri,flags);
                reset++;
            }
        }
    }
    dictReleaseIterator(di);
    return reset;
}

/* Reset the specified master with sentinelResetMaster(), and also change
 * the ip:port address, but take the name of the instance unmodified.
 *
 * 将 master 实例的 IP 和端口号修改成给定的 ip 和 port ，
 * 但保留 master 原来的名字。
 *
 * This is used to handle the +switch-master event.
 *
 * 这个函数用于处理 +switch-master 事件
 *
 * The function returns REDIS_ERR if the address can't be resolved for some
 * reason. Otherwise REDIS_OK is returned.  
 *
 * 函数在无法解释地址时返回 REDIS_ERR ，否则返回 REDIS_OK 。
 */
int sentinelResetMasterAndChangeAddress(sentinelRedisInstance *master, char *ip, int port) {
    sentinelAddr *oldaddr, *newaddr;
    sentinelAddr **slaves = NULL;
    int numslaves = 0, j;
    dictIterator *di;
    dictEntry *de;

    // 根据 ip 和 port 参数，创建地址结构
    newaddr = createSentinelAddr(ip,port);
    if (newaddr == NULL) return REDIS_ERR;

    /* Make a list of slaves to add back after the reset.
     * Don't include the one having the address we are switching to. */
    // 创建一个包含原主服务器所有从服务器实例的数组
    // 用于在重置地址之后进行检查
    // 新主服务器（原主服务器的其中一个从服务器）的地址不会包含在这个数组中
    di = dictGetIterator(master->slaves);
    while((de = dictNext(di)) != NULL) {
        sentinelRedisInstance *slave = dictGetVal(de);

        // 跳过新主服务器
        if (sentinelAddrIsEqual(slave->addr,newaddr)) continue;

        // 将从服务器保存到数组中
        slaves = zrealloc(slaves,sizeof(sentinelAddr*)*(numslaves+1));
        slaves[numslaves++] = createSentinelAddr(slave->addr->ip,
                                                 slave->addr->port);
    }
    dictReleaseIterator(di);
    
    /* If we are switching to a different address, include the old address
     * as a slave as well, so that we'll be able to sense / reconfigure
     * the old master. */
    // 如果新地址和 master 的地址不相同，
    // 将 master 的地址也作为从服务器地址添加到保存了所有从服务器地址的数组中
    // （这样等于将下线主服务器设置为新主服务器的从服务器）
    if (!sentinelAddrIsEqual(newaddr,master->addr)) {
        slaves = zrealloc(slaves,sizeof(sentinelAddr*)*(numslaves+1));
        slaves[numslaves++] = createSentinelAddr(master->addr->ip,
                                                 master->addr->port);
    }

    /* Reset and switch address. */
    // 重置 master 实例结构
    sentinelResetMaster(master,SENTINEL_RESET_NO_SENTINELS);
    oldaddr = master->addr;
    // 为 master 实例设置新的地址
    master->addr = newaddr;
    master->o_down_since_time = 0;
    master->s_down_since_time = 0;

    /* Add slaves back. */
    // 为实例加回之前保存的所有从服务器
    for (j = 0; j < numslaves; j++) {
        sentinelRedisInstance *slave;

        slave = createSentinelRedisInstance(NULL,SRI_SLAVE,slaves[j]->ip,
                    slaves[j]->port, master->quorum, master);

        releaseSentinelAddr(slaves[j]);

        if (slave) {
            sentinelEvent(REDIS_NOTICE,"+slave",slave,"%@");
            sentinelFlushConfig();
        }
    }
    zfree(slaves);

    /* Release the old address at the end so we are safe even if the function
     * gets the master->addr->ip and master->addr->port as arguments. */
    // 释放旧地址
    releaseSentinelAddr(oldaddr);
    sentinelFlushConfig();
    return REDIS_OK;
}

/* Return non-zero if there was no SDOWN or ODOWN error associated to this
 * instance in the latest 'ms' milliseconds. */
// 如果实例在给定 ms 中没有出现过 SDOWN 或者 ODOWN 状态
// 那么函数返回一个非零值
int sentinelRedisInstanceNoDownFor(sentinelRedisInstance *ri, mstime_t ms) {
    mstime_t most_recent;

    most_recent = ri->s_down_since_time;
    if (ri->o_down_since_time > most_recent)
        most_recent = ri->o_down_since_time;
    return most_recent == 0 || (mstime() - most_recent) > ms;
}

/* Return the current master address, that is, its address or the address
 * of the promoted slave if already operational. */
// 返回当前主服务器的地址
// 如果 Sentinel 正在对主服务器进行故障迁移，那么返回新主服务器的地址
sentinelAddr *sentinelGetCurrentMasterAddress(sentinelRedisInstance *master) {
    /* If we are failing over the master, and the state is already
     * SENTINEL_FAILOVER_STATE_RECONF_SLAVES or greater, it means that we
     * already have the new configuration epoch in the master, and the
     * slave acknowledged the configuration switch. Advertise the new
     * address. */
    if ((master->flags & SRI_FAILOVER_IN_PROGRESS) &&
        master->promoted_slave &&
        master->failover_state >= SENTINEL_FAILOVER_STATE_RECONF_SLAVES)
    {
        return master->promoted_slave->addr;
    } else {
        return master->addr;
    }
}

/* ============================ Config handling ============================= */

// Sentinel 配置文件分析器
char *sentinelHandleConfiguration(char **argv, int argc) {
    sentinelRedisInstance *ri;

    // SENTINEL monitor 选项
    if (!strcasecmp(argv[0],"monitor") && argc == 5) {
        /* monitor <name> <host> <port> <quorum> */

        // 读入 quorum 参数
        int quorum = atoi(argv[4]);

        // 检查 quorum 参数必须大于 0
        if (quorum <= 0) return "Quorum must be 1 or greater.";

        // 创建主服务器实例
        if (createSentinelRedisInstance(argv[1],SRI_MASTER,argv[2],
                                        atoi(argv[3]),quorum,NULL) == NULL)
        {
            switch(errno) {
            case EBUSY: return "Duplicated master name.";
            case ENOENT: return "Can't resolve master instance hostname.";
            case EINVAL: return "Invalid port number";
            }
        }

    // SENTINEL down-after-milliseconds 选项
    } else if (!strcasecmp(argv[0],"down-after-milliseconds") && argc == 3) {

        /* down-after-milliseconds <name> <milliseconds> */

        // 查找主服务器
        ri = sentinelGetMasterByName(argv[1]);
        if (!ri) return "No such master with specified name.";

        // 设置选项
        ri->down_after_period = atoi(argv[2]);
        if (ri->down_after_period <= 0)
            return "negative or zero time parameter.";

    // SENTINEL failover-timeout 选项
    } else if (!strcasecmp(argv[0],"failover-timeout") && argc == 3) {

        /* failover-timeout <name> <milliseconds> */

        // 查找主服务器
        ri = sentinelGetMasterByName(argv[1]);
        if (!ri) return "No such master with specified name.";

        // 设置选项
        ri->failover_timeout = atoi(argv[2]);
        if (ri->failover_timeout <= 0)
            return "negative or zero time parameter.";

   // Sentinel parallel-syncs 选项
   } else if (!strcasecmp(argv[0],"parallel-syncs") && argc == 3) {

        /* parallel-syncs <name> <milliseconds> */

        // 查找主服务器
        ri = sentinelGetMasterByName(argv[1]);
        if (!ri) return "No such master with specified name.";

        // 设置选项
        ri->parallel_syncs = atoi(argv[2]);

    // SENTINEL notification-script 选项
   } else if (!strcasecmp(argv[0],"notification-script") && argc == 3) {

        /* notification-script <name> <path> */
        
        // 查找主服务器
        ri = sentinelGetMasterByName(argv[1]);
        if (!ri) return "No such master with specified name.";

        // 检查给定路径所指向的文件是否存在，以及是否可执行
        if (access(argv[2],X_OK) == -1)
            return "Notification script seems non existing or non executable.";

        // 设置选项
        ri->notification_script = sdsnew(argv[2]);

    // SENTINEL client-reconfig-script 选项
   } else if (!strcasecmp(argv[0],"client-reconfig-script") && argc == 3) {

        /* client-reconfig-script <name> <path> */

        // 查找主服务器
        ri = sentinelGetMasterByName(argv[1]);
        if (!ri) return "No such master with specified name.";
        // 检查给定路径所指向的文件是否存在，以及是否可执行
        if (access(argv[2],X_OK) == -1)
            return "Client reconfiguration script seems non existing or "
                   "non executable.";

        // 设置选项
        ri->client_reconfig_script = sdsnew(argv[2]);

    // 设置 SENTINEL auth-pass 选项
   } else if (!strcasecmp(argv[0],"auth-pass") && argc == 3) {

        /* auth-pass <name> <password> */

        // 查找主服务器
        ri = sentinelGetMasterByName(argv[1]);
        if (!ri) return "No such master with specified name.";

        // 设置选项
        ri->auth_pass = sdsnew(argv[2]);

    // SENTINEL config-epoch 选项
    } else if (!strcasecmp(argv[0],"config-epoch") && argc == 3) {

        /* config-epoch <name> <epoch> */

        ri = sentinelGetMasterByName(argv[1]);
        if (!ri) return "No such master with specified name.";

        ri->config_epoch = strtoull(argv[2],NULL,10);
        if (ri->config_epoch > sentinel.current_epoch)
            sentinel.current_epoch = ri->config_epoch;

    // SENTINEL known-slave 选项
    } else if (!strcasecmp(argv[0],"known-slave") && argc == 4) {
        sentinelRedisInstance *slave;

        /* known-slave <name> <ip> <port> */

        ri = sentinelGetMasterByName(argv[1]);
        if (!ri) return "No such master with specified name.";
        if ((slave = createSentinelRedisInstance(NULL,SRI_SLAVE,argv[2],
                    atoi(argv[3]), ri->quorum, ri)) == NULL)
        {
            return "Wrong hostname or port for slave.";
        }

    // SENTINEL known-sentinel 选项
    } else if (!strcasecmp(argv[0],"known-sentinel") &&
               (argc == 4 || argc == 5)) {
        sentinelRedisInstance *si;

        /* known-sentinel <name> <ip> <port> [runid] */

        ri = sentinelGetMasterByName(argv[1]);
        if (!ri) return "No such master with specified name.";
        if ((si = createSentinelRedisInstance(NULL,SRI_SENTINEL,argv[2],
                    atoi(argv[3]), ri->quorum, ri)) == NULL)
        {
            return "Wrong hostname or port for sentinel.";
        }
        if (argc == 5) si->runid = sdsnew(argv[4]);

    } else {
        return "Unrecognized sentinel configuration statement.";
    }
    return NULL;
}

/* Implements CONFIG REWRITE for "sentinel" option.
 * This is used not just to rewrite the configuration given by the user
 * (the configured masters) but also in order to retain the state of
 * Sentinel across restarts: config epoch of masters, associated slaves
 * and sentinel instances, and so forth. */
// CONFIG REWIRTE 命令中和 sentinel 选项有关的部分
// 这个函数不仅用于用户执行 CONFIG REWRITE 的时候，
// 也用于保存 Sentinel 状态，以备 Sentinel 重启时载入状态使用
void rewriteConfigSentinelOption(struct rewriteConfigState *state) {
    dictIterator *di, *di2;
    dictEntry *de;

    /* For every master emit a "sentinel monitor" config entry. */
    di = dictGetIterator(sentinel.masters);
    while((de = dictNext(di)) != NULL) {
        sentinelRedisInstance *master, *ri;
        sentinelAddr *master_addr;
        sds line;

        /* sentinel monitor */
        master = dictGetVal(de);
        master_addr = sentinelGetCurrentMasterAddress(master);
        line = sdscatprintf(sdsempty(),"sentinel monitor %s %s %d %d",
            master->name, master_addr->ip, master_addr->port,
            master->quorum);
        rewriteConfigRewriteLine(state,"sentinel",line,1);

        /* sentinel down-after-milliseconds */
        if (master->down_after_period != SENTINEL_DEFAULT_DOWN_AFTER) {
            line = sdscatprintf(sdsempty(),
                "sentinel down-after-milliseconds %s %ld",
                master->name, (long) master->down_after_period);
            rewriteConfigRewriteLine(state,"sentinel",line,1);
        }

        /* sentinel failover-timeout */
        if (master->failover_timeout != SENTINEL_DEFAULT_FAILOVER_TIMEOUT) {
            line = sdscatprintf(sdsempty(),
                "sentinel failover-timeout %s %ld",
                master->name, (long) master->failover_timeout);
            rewriteConfigRewriteLine(state,"sentinel",line,1);
        }

        /* sentinel parallel-syncs */
        if (master->parallel_syncs != SENTINEL_DEFAULT_PARALLEL_SYNCS) {
            line = sdscatprintf(sdsempty(),
                "sentinel parallel-syncs %s %d",
                master->name, master->parallel_syncs);
            rewriteConfigRewriteLine(state,"sentinel",line,1);
        }

        /* sentinel notification-script */
        if (master->notification_script) {
            line = sdscatprintf(sdsempty(),
                "sentinel notification-script %s %s",
                master->name, master->notification_script);
            rewriteConfigRewriteLine(state,"sentinel",line,1);
        }

        /* sentinel client-reconfig-script */
        if (master->client_reconfig_script) {
            line = sdscatprintf(sdsempty(),
                "sentinel client-reconfig-script %s %s",
                master->name, master->client_reconfig_script);
            rewriteConfigRewriteLine(state,"sentinel",line,1);
        }

        /* sentinel auth-pass */
        if (master->auth_pass) {
            line = sdscatprintf(sdsempty(),
                "sentinel auth-pass %s %s",
                master->name, master->auth_pass);
            rewriteConfigRewriteLine(state,"sentinel",line,1);
        }

        /* sentinel config-epoch */
        line = sdscatprintf(sdsempty(),
            "sentinel config-epoch %s %llu",
            master->name, (unsigned long long) master->config_epoch);
        rewriteConfigRewriteLine(state,"sentinel",line,1);

        /* sentinel known-slave */
        di2 = dictGetIterator(master->slaves);
        while((de = dictNext(di2)) != NULL) {
            sentinelAddr *slave_addr;

            ri = dictGetVal(de);
            slave_addr = ri->addr;

            /* If master_addr (obtained using sentinelGetCurrentMasterAddress()
             * so it may be the address of the promoted slave) is equal to this
             * slave's address, a failover is in progress and the slave was
             * already successfully promoted. So as the address of this slave
             * we use the old master address instead. */
            if (sentinelAddrIsEqual(slave_addr,master_addr))
                slave_addr = master->addr;
            line = sdscatprintf(sdsempty(),
                "sentinel known-slave %s %s %d",
                master->name, ri->addr->ip, ri->addr->port);
            rewriteConfigRewriteLine(state,"sentinel",line,1);
        }
        dictReleaseIterator(di2);

        /* sentinel known-sentinel */
        di2 = dictGetIterator(master->sentinels);
        while((de = dictNext(di2)) != NULL) {
            ri = dictGetVal(de);
            line = sdscatprintf(sdsempty(),
                "sentinel known-sentinel %s %s %d%s%s",
                master->name, ri->addr->ip, ri->addr->port,
                ri->runid ? " " : "",
                ri->runid ? ri->runid : "");
            rewriteConfigRewriteLine(state,"sentinel",line,1);
        }
        dictReleaseIterator(di2);
    }
    dictReleaseIterator(di);
}

/* This function uses the config rewriting Redis engine in order to persist
 * the state of the Sentinel in the current configuration file.
 *
 * 使用 CONFIG REWRITE 功能，将当前 Sentinel 的状态持久化到配置文件里面。
 *
 * Before returning the function calls fsync() against the generated
 * configuration file to make sure changes are committed to disk.
 *
 * 在函数返回之前，程序会调用一次 fsync() ，确保文件已经被保存到磁盘里面。
 *
 * On failure the function logs a warning on the Redis log. 
 *
 * 如果保存失败，那么打印一条警告日志。
 */
void sentinelFlushConfig(void) {
    int fd;
    int saved_hz = server.hz;

    server.hz = REDIS_DEFAULT_HZ;
    if (rewriteConfig(server.configfile) != -1) {
        /* Rewrite succeded, fsync it. */
        if ((fd = open(server.configfile,O_RDONLY)) != -1) {
            fsync(fd);
            close(fd);
        }
    } else {
        redisLog(REDIS_WARNING,"WARNING: Senitnel was not able to save the new configuration on disk!!!: %s", strerror(errno));
    }
    server.hz = saved_hz;
    return;
}

/* ====================== hiredis connection handling ======================= */

<<<<<<< HEAD
/* Completely disconnect an hiredis link from an instance. */
// 断开实例的连接
=======
/* Completely disconnect a hiredis link from an instance. */
>>>>>>> 2dfc5e35
void sentinelKillLink(sentinelRedisInstance *ri, redisAsyncContext *c) {
    if (ri->cc == c) {
        ri->cc = NULL;
        ri->pending_commands = 0;
    }
    if (ri->pc == c) ri->pc = NULL;
    c->data = NULL;

    // 打开断线标志
    ri->flags |= SRI_DISCONNECTED;

    // 断开连接
    redisAsyncFree(c);
}

/* This function takes a hiredis context that is in an error condition
 * and make sure to mark the instance as disconnected performing the
 * cleanup needed.
 *
 * 函数将一个出错连接设置正确的断线标志，并执行清理操作
 *
 * Note: we don't free the hiredis context as hiredis will do it for us
 * for async connections. 
 *
 * 这个函数没有手动释放连接，因为异步连接会自动释放
 */
void sentinelDisconnectInstanceFromContext(const redisAsyncContext *c) {
    sentinelRedisInstance *ri = c->data;
    int pubsub;

    if (ri == NULL) return; /* The instance no longer exists. */

    // 发送断线事件
    pubsub = (ri->pc == c);
    sentinelEvent(REDIS_DEBUG, pubsub ? "-pubsub-link" : "-cmd-link", ri,
        "%@ #%s", c->errstr);

    if (pubsub)
        ri->pc = NULL;
    else
        ri->cc = NULL;

    // 打开标志
    ri->flags |= SRI_DISCONNECTED;
}

// 异步连接的连接回调函数
void sentinelLinkEstablishedCallback(const redisAsyncContext *c, int status) {
    if (status != REDIS_OK) {
        sentinelDisconnectInstanceFromContext(c);
    } else {
        sentinelRedisInstance *ri = c->data;
        int pubsub = (ri->pc == c);

        // 发送连接事件
        sentinelEvent(REDIS_DEBUG, pubsub ? "+pubsub-link" : "+cmd-link", ri,
            "%@");
    }
}

// 异步连接的断线回调函数
void sentinelDisconnectCallback(const redisAsyncContext *c, int status) {
    sentinelDisconnectInstanceFromContext(c);
}

/* Send the AUTH command with the specified master password if needed.
 * Note that for slaves the password set for the master is used.
 *
 * 如果 sentinel 设置了 auth-pass 选项，那么向主服务器或者从服务器发送验证密码。
 * 注意从服务器使用的是主服务器的密码。
 *
 * We don't check at all if the command was successfully transmitted
 * to the instance as if it fails Sentinel will detect the instance down,
 * will disconnect and reconnect the link and so forth. 
 *
 * 函数不检查命令是否被成功发送，因为如果目标服务器掉线了的话， sentinel 会识别到，
 * 并对它进行重连接，然后又重新发送 AUTH 命令。
 */
void sentinelSendAuthIfNeeded(sentinelRedisInstance *ri, redisAsyncContext *c) {

    // 如果 ri 是主服务器，那么使用实例自己的密码
    // 如果 ri 是从服务器，那么使用主服务器的密码
    char *auth_pass = (ri->flags & SRI_MASTER) ? ri->auth_pass :
                                                 ri->master->auth_pass;

    // 发送 AUTH 命令
    if (auth_pass) {
        if (redisAsyncCommand(c, sentinelDiscardReplyCallback, NULL, "AUTH %s",
            auth_pass) == REDIS_OK) ri->pending_commands++;
    }
}

/* Create the async connections for the specified instance if the instance
 * is disconnected. Note that the SRI_DISCONNECTED flag is set even if just
 * one of the two links (commands and pub/sub) is missing. */
// 如果 sentinel 与实例处于断线（未连接）状态，那么创建连向实例的异步连接。
void sentinelReconnectInstance(sentinelRedisInstance *ri) {

    // 示例未断线（已连接），返回
    if (!(ri->flags & SRI_DISCONNECTED)) return;

    /* Commands connection. */
    // 对所有实例创建一个用于发送 Redis 命令的连接
    if (ri->cc == NULL) {

        // 连接实例
        ri->cc = redisAsyncConnect(ri->addr->ip,ri->addr->port);

        // 连接出错
        if (ri->cc->err) {
            sentinelEvent(REDIS_DEBUG,"-cmd-link-reconnection",ri,"%@ #%s",
                ri->cc->errstr);
            sentinelKillLink(ri,ri->cc);

        // 连接成功
        } else {
            // 设置连接属性
            ri->cc_conn_time = mstime();
            ri->cc->data = ri;
            redisAeAttach(server.el,ri->cc);
            // 设置连线 callback
            redisAsyncSetConnectCallback(ri->cc,
                                            sentinelLinkEstablishedCallback);
            // 设置断线 callback
            redisAsyncSetDisconnectCallback(ri->cc,
                                            sentinelDisconnectCallback);
            // 发送 AUTH 命令，验证身份
            sentinelSendAuthIfNeeded(ri,ri->cc);
        }
    }

    /* Pub / Sub */
    // 对主服务器和从服务器，创建一个用于订阅频道的连接
    if ((ri->flags & (SRI_MASTER|SRI_SLAVE)) && ri->pc == NULL) {

        // 连接实例
        ri->pc = redisAsyncConnect(ri->addr->ip,ri->addr->port);

        // 连接出错
        if (ri->pc->err) {
            sentinelEvent(REDIS_DEBUG,"-pubsub-link-reconnection",ri,"%@ #%s",
                ri->pc->errstr);
            sentinelKillLink(ri,ri->pc);

        // 连接成功
        } else {
            int retval;

            // 设置连接属性
            ri->pc_conn_time = mstime();
            ri->pc->data = ri;
            redisAeAttach(server.el,ri->pc);
            // 设置连接 callback
            redisAsyncSetConnectCallback(ri->pc,
                                            sentinelLinkEstablishedCallback);
            // 设置断线 callback
            redisAsyncSetDisconnectCallback(ri->pc,
                                            sentinelDisconnectCallback);
            // 发送 AUTH 命令，验证身份
            sentinelSendAuthIfNeeded(ri,ri->pc);

            /* Now we subscribe to the Sentinels "Hello" channel. */
            // 发送 SUBSCRIBE __sentinel__:hello 命令，订阅频道
            retval = redisAsyncCommand(ri->pc,
                sentinelReceiveHelloMessages, NULL, "SUBSCRIBE %s",
                    SENTINEL_HELLO_CHANNEL);
            
            // 订阅出错，断开连接
            if (retval != REDIS_OK) {
                /* If we can't subscribe, the Pub/Sub connection is useless
                 * and we can simply disconnect it and try again. */
                sentinelKillLink(ri,ri->pc);
                return;
            }
        }
    }

    /* Clear the DISCONNECTED flags only if we have both the connections
     * (or just the commands connection if this is a sentinel instance). */
    // 如果实例是主服务器或者从服务器，那么当 cc 和 pc 两个连接都创建成功时，关闭 DISCONNECTED 标识
    // 如果实例是 Sentinel ，那么当 cc 连接创建成功时，关闭 DISCONNECTED 标识
    if (ri->cc && (ri->flags & SRI_SENTINEL || ri->pc))
        ri->flags &= ~SRI_DISCONNECTED;
}

/* ======================== Redis instances pinging  ======================== */

/* Return true if master looks "sane", that is:
 *
 * 如果主服务器看上去是合理（sane），那么返回真。判断是否合理的条件如下：
 *
 * 1) It is actually a master in the current configuration.
 *    它在当前配置中的角色为主服务器
 * 2) It reports itself as a master.
 *    它报告自己是一个主服务器
 * 3) It is not SDOWN or ODOWN.
 *    这个主服务器不处于 SDOWN 或者 ODOWN 状态
 * 4) We obtained last INFO no more than two times the INFO period time ago. 
 *    主服务器最近一次刷新 INFO 信息距离现在不超过 SENTINEL_INFO_PERIOD 的两倍时间
 */
int sentinelMasterLooksSane(sentinelRedisInstance *master) {
    return
        master->flags & SRI_MASTER &&
        master->role_reported == SRI_MASTER &&
        (master->flags & (SRI_S_DOWN|SRI_O_DOWN)) == 0 &&
        (mstime() - master->info_refresh) < SENTINEL_INFO_PERIOD*2;
}

/* Process the INFO output from masters. */
// 从主服务器或者从服务器所返回的 INFO 命令的回复中分析相关信息
// （上面的英文注释错了，这个函数不仅处理主服务器的 INFO 回复，还处理从服务器的 INFO 回复）
void sentinelRefreshInstanceInfo(sentinelRedisInstance *ri, const char *info) {
    sds *lines;
    int numlines, j;
    int role = 0;

    /* The following fields must be reset to a given value in the case they
     * are not found at all in the INFO output. */
    // 将该变量重置为 0 ，避免 INFO 回复中无该值的情况
    ri->master_link_down_time = 0;

    /* Process line by line. */
    // 对 INFO 命令的回复进行逐行分析
    lines = sdssplitlen(info,strlen(info),"\r\n",2,&numlines);
    for (j = 0; j < numlines; j++) {
        sentinelRedisInstance *slave;
        sds l = lines[j];

        /* run_id:<40 hex chars>*/
        // 读取并分析 runid
        if (sdslen(l) >= 47 && !memcmp(l,"run_id:",7)) {

            // 新设置 runid
            if (ri->runid == NULL) {
                ri->runid = sdsnewlen(l+7,40);
<<<<<<< HEAD
                // 标记这是新设置的 runid
                first_runid = 1;

            // 更新 runid
            } else {
                if (strncmp(ri->runid,l+7,40) != 0) {

                    // 标记 runid 已改变
                    runid_changed = 1;

                    // 发送重启事件
=======
            } else {
                if (strncmp(ri->runid,l+7,40) != 0) {
>>>>>>> 2dfc5e35
                    sentinelEvent(REDIS_NOTICE,"+reboot",ri,"%@");

                    // 释放旧 ID ，设置新 ID
                    sdsfree(ri->runid);
                    ri->runid = sdsnewlen(l+7,40);
                }
            }
        }

        // 读取从服务器的 ip 和端口号
        /* old versions: slave0:<ip>,<port>,<state>
         * new versions: slave0:ip=127.0.0.1,port=9999,... */
        if ((ri->flags & SRI_MASTER) &&
            sdslen(l) >= 7 &&
            !memcmp(l,"slave",5) && isdigit(l[5]))
        {
            char *ip, *port, *end;

            if (strstr(l,"ip=") == NULL) {
                /* Old format. */
                ip = strchr(l,':'); if (!ip) continue;
                ip++; /* Now ip points to start of ip address. */
                port = strchr(ip,','); if (!port) continue;
                *port = '\0'; /* nul term for easy access. */
                port++; /* Now port points to start of port number. */
                end = strchr(port,','); if (!end) continue;
                *end = '\0'; /* nul term for easy access. */
            } else {
                /* New format. */
                ip = strstr(l,"ip="); if (!ip) continue;
                ip += 3; /* Now ip points to start of ip address. */
                port = strstr(l,"port="); if (!port) continue;
                port += 5; /* Now port points to start of port number. */
                /* Nul term both fields for easy access. */
                end = strchr(ip,','); if (end) *end = '\0';
                end = strchr(port,','); if (end) *end = '\0';
            }

            /* Check if we already have this slave into our table,
             * otherwise add it. */
            // 如果发现有新的从服务器出现，那么为它添加实例
            if (sentinelRedisInstanceLookupSlave(ri,ip,atoi(port)) == NULL) {
                if ((slave = createSentinelRedisInstance(NULL,SRI_SLAVE,ip,
                            atoi(port), ri->quorum, ri)) != NULL)
                {
                    sentinelEvent(REDIS_NOTICE,"+slave",slave,"%@");
                }
            }
        }

        /* master_link_down_since_seconds:<seconds> */
        // 读取主从服务器的断线时长
        // 这个只会在实例是从服务器，并且主从连接断开的情况下出现
        if (sdslen(l) >= 32 &&
            !memcmp(l,"master_link_down_since_seconds",30))
        {
            ri->master_link_down_time = strtoll(l+31,NULL,10)*1000;
        }

        /* role:<role> */
        // 读取实例的角色
        if (!memcmp(l,"role:master",11)) role = SRI_MASTER;
        else if (!memcmp(l,"role:slave",10)) role = SRI_SLAVE;

        // 处理从服务器
        if (role == SRI_SLAVE) {

            /* master_host:<host> */
            // 读入主服务器的 IP
            if (sdslen(l) >= 12 && !memcmp(l,"master_host:",12)) {
                if (ri->slave_master_host == NULL ||
                    strcasecmp(l+12,ri->slave_master_host))
                {
                    sdsfree(ri->slave_master_host);
                    ri->slave_master_host = sdsnew(l+12);
                    ri->slave_conf_change_time = mstime();
                }
            }

            /* master_port:<port> */
            // 读入主服务器的端口号
            if (sdslen(l) >= 12 && !memcmp(l,"master_port:",12)) {
                int slave_master_port = atoi(l+12);

                if (ri->slave_master_port != slave_master_port) {
                    ri->slave_master_port = slave_master_port;
                    ri->slave_conf_change_time = mstime();
                }
            }
            
            /* master_link_status:<status> */
            // 读入主服务器的状态
            if (sdslen(l) >= 19 && !memcmp(l,"master_link_status:",19)) {
                ri->slave_master_link_status =
                    (strcasecmp(l+19,"up") == 0) ?
                    SENTINEL_MASTER_LINK_STATUS_UP :
                    SENTINEL_MASTER_LINK_STATUS_DOWN;
            }

            /* slave_priority:<priority> */
            // 读入从服务器的优先级
            if (sdslen(l) >= 15 && !memcmp(l,"slave_priority:",15))
                ri->slave_priority = atoi(l+15);

            /* slave_repl_offset:<offset> */
            // 读入从服务器的复制偏移量
            if (sdslen(l) >= 18 && !memcmp(l,"slave_repl_offset:",18))
                ri->slave_repl_offset = strtoull(l+18,NULL,10);
        }
    }

    // 更新刷新 INFO 命令回复的时间
    ri->info_refresh = mstime();
    sdsfreesplitres(lines,numlines);

    /* ---------------------------- Acting half -----------------------------
     * Some things will not happen if sentinel.tilt is true, but some will
     * still be processed. 
     *
     * 如果 sentinel 进入了 TILT 模式，那么可能只有一部分动作会被执行
     */

    /* Remember when the role changed. */
    if (role != ri->role_reported) {
        ri->role_reported_time = mstime();
        ri->role_reported = role;
        if (role == SRI_SLAVE) ri->slave_conf_change_time = mstime();
    }

    /* Handle master -> slave role switch. */
    // 实例被 Sentinel 标识为主服务器，但根据 INFO 命令的回复
    // 这个实例的身份为从服务器
    if ((ri->flags & SRI_MASTER) && role == SRI_SLAVE) {
<<<<<<< HEAD

        // 这是实例第一次通过 INFO 回复报告自己是一个从服务器
        // 更新相关属性
        if (ri->role_reported != SRI_SLAVE) {
            // 报告时间
            ri->role_reported_time = mstime();
            // 报告的身份
            ri->role_reported = SRI_SLAVE;
            // 身份改变时间
            ri->slave_conf_change_time = mstime();
        }
=======
        /* Nothing to do, but masters claiming to be slaves are
         * considered to be unreachable by Sentinel, so eventually
         * a failover will be triggered. */
>>>>>>> 2dfc5e35
    }

    /* Handle slave -> master role switch. */
    // 处理从服务器转变为主服务器的情况
    if ((ri->flags & SRI_SLAVE) && role == SRI_MASTER) {
<<<<<<< HEAD

        // 这是实例第一次通过 INFO 回复报告自己是一个主服务器
        // 更新相关属性
        if (ri->role_reported != SRI_MASTER) {
            ri->role_reported_time = mstime();
            ri->role_reported = SRI_MASTER;
        }

=======
>>>>>>> 2dfc5e35
        /* If this is a promoted slave we can change state to the
         * failover state machine. */
        // 如果这是被选中升级为新主服务器的从服务器
        // 那么更新相关的故障转移属性
        if (!sentinel.tilt &&
            (ri->master->flags & SRI_FAILOVER_IN_PROGRESS) &&
            (ri->master->failover_state ==
                SENTINEL_FAILOVER_STATE_WAIT_PROMOTION))
        {
            /* Now that we are sure the slave was reconfigured as a master
             * set the master configuration epoch to the epoch we won the
             * election to perform this failover. This will force the other
             * Sentinels to update their config (assuming there is not
             * a newer one already available). */
            // 这是一个被 Sentinel 发送 SLAVEOF no one 之后由从服务器变为主服务器的实例
            // 将这个新主服务器的配置纪元设置为 Sentinel 赢得领头选举的纪元
            // 这一操作会强制其他 Sentinel 更新它们自己的配置
            // （假设没有一个更新的纪元存在的话）
            // 更新从服务器的主服务器（已下线）的配置纪元
            ri->master->config_epoch = ri->master->failover_epoch;
            // 设置从服务器的主服务器（已下线）的故障转移状态
            // 这个状态会让从服务器开始同步新的主服务器
            ri->master->failover_state = SENTINEL_FAILOVER_STATE_RECONF_SLAVES;
            // 更新从服务器的主服务器（已下线）的故障转移状态变更时间
            ri->master->failover_state_change_time = mstime();
            // 将当前 Sentinel 状态保存到配置文件里面
            sentinelFlushConfig();
            // 发送事件
            sentinelEvent(REDIS_WARNING,"+promoted-slave",ri,"%@");
            sentinelEvent(REDIS_WARNING,"+failover-state-reconf-slaves",
                ri->master,"%@");
            // 执行脚本
            sentinelCallClientReconfScript(ri->master,SENTINEL_LEADER,
                "start",ri->master->addr,ri->addr);

        // 这个实例由从服务器变为了主服务器，并且没有进入 TILT 模式
        // （可能是因为重启造成的，或者之前的下线主服务器重新上线了）
        } else if (!sentinel.tilt) {
            /* A slave turned into a master. We want to force our view and
             * reconfigure as slave. Wait some time after the change before
             * going forward, to receive new configs if any. */
            // 如果一个从服务器变为了主服务器，那么我们会考虑将它变回一个从服务器

            // 将 PUBLISH 命令的发送时间乘以 4 ，给于一定缓冲时间
            mstime_t wait_time = SENTINEL_PUBLISH_PERIOD*4;

            // 如果这个实例的主服务器运作正常
            // 并且实例在一段时间内没有进入过 SDOWN 状态或者 ODOWN 状态
            // 并且实例报告它是主服务器的时间已经超过 wait_time
            if (sentinelMasterLooksSane(ri->master) &&
               sentinelRedisInstanceNoDownFor(ri,wait_time) &&
               mstime() - ri->role_reported_time > wait_time)
            {
                // 重新将实例设置为从服务器
                int retval = sentinelSendSlaveOf(ri,
                        ri->master->addr->ip,
                        ri->master->addr->port);
                
                // 发送事件
                if (retval == REDIS_OK)
                    sentinelEvent(REDIS_NOTICE,"+convert-to-slave",ri,"%@");
            }
        }
    }

    /* Handle slaves replicating to a different master address. */
    // 让从服务器重新复制回正确的主服务器
    if ((ri->flags & SRI_SLAVE) && !sentinel.tilt &&
        role == SRI_SLAVE &&
        // 从服务器现在的主服务器地址和 Sentinel 保存的信息不一致
        (ri->slave_master_port != ri->master->addr->port ||
         strcasecmp(ri->slave_master_host,ri->master->addr->ip)))
    {
        mstime_t wait_time = ri->master->failover_timeout;

        /* Make sure the master is sane before reconfiguring this instance
         * into a slave. */
        // 1) 检查实例的主服务器状态是否正常
        // 2) 检查实例在给定时间内是否进入过 SDOWN 或者 ODOWN 状态
        // 3) 检查实例身份变更的时长是否已经超过了指定时长
        // 如果是的话，执行代码。。。
        if (sentinelMasterLooksSane(ri->master) &&
            sentinelRedisInstanceNoDownFor(ri,wait_time) &&
            mstime() - ri->slave_conf_change_time > wait_time)
        {
            // 重新将实例指向原本的主服务器
            int retval = sentinelSendSlaveOf(ri,
                    ri->master->addr->ip,
                    ri->master->addr->port);

            if (retval == REDIS_OK)
                sentinelEvent(REDIS_NOTICE,"+fix-slave-config",ri,"%@");
        }
    }

    /* None of the following conditions are processed when in tilt mode, so
     * return asap. */
    // 以下动作都不能在 TILT 模式下执行
    if (sentinel.tilt) return;

    /* Detect if the slave that is in the process of being reconfigured
     * changed state. */
    // Sentinel 监视的实例为从服务器，并且已经向它发送 SLAVEOF 命令
    if ((ri->flags & SRI_SLAVE) && role == SRI_SLAVE &&
        (ri->flags & (SRI_RECONF_SENT|SRI_RECONF_INPROG)))
    {
        /* SRI_RECONF_SENT -> SRI_RECONF_INPROG. */
        // 将 SENT 状态改为 INPROG 状态，表示同步正在进行
        if ((ri->flags & SRI_RECONF_SENT) &&
            ri->slave_master_host &&
            strcmp(ri->slave_master_host,
                    ri->master->promoted_slave->addr->ip) == 0 &&
            ri->slave_master_port == ri->master->promoted_slave->addr->port)
        {
            ri->flags &= ~SRI_RECONF_SENT;
            ri->flags |= SRI_RECONF_INPROG;
            sentinelEvent(REDIS_NOTICE,"+slave-reconf-inprog",ri,"%@");
        }

        /* SRI_RECONF_INPROG -> SRI_RECONF_DONE */
        // 将 INPROG 状态改为 DONE 状态，表示同步已完成
        if ((ri->flags & SRI_RECONF_INPROG) &&
            ri->slave_master_link_status == SENTINEL_MASTER_LINK_STATUS_UP)
        {
            ri->flags &= ~SRI_RECONF_INPROG;
            ri->flags |= SRI_RECONF_DONE;
            sentinelEvent(REDIS_NOTICE,"+slave-reconf-done",ri,"%@");
        }
    }
}

// 处理 INFO 命令的回复
void sentinelInfoReplyCallback(redisAsyncContext *c, void *reply, void *privdata) {
    sentinelRedisInstance *ri = c->data;
    redisReply *r;

    if (ri) ri->pending_commands--;
    if (!reply || !ri) return;
    r = reply;

    if (r->type == REDIS_REPLY_STRING) {
        sentinelRefreshInstanceInfo(ri,r->str);
    }
}

/* Just discard the reply. We use this when we are not monitoring the return
 * value of the command but its effects directly. */
// 这个回调函数用于处理不需要检查回复的命令（只使用命令的副作用）
void sentinelDiscardReplyCallback(redisAsyncContext *c, void *reply, void *privdata) {
    sentinelRedisInstance *ri = c->data;

    if (ri) ri->pending_commands--;
}

// 处理 PING 命令的回复
void sentinelPingReplyCallback(redisAsyncContext *c, void *reply, void *privdata) {
    sentinelRedisInstance *ri = c->data;
    redisReply *r;

    if (ri) ri->pending_commands--;
    if (!reply || !ri) return;
    r = reply;

    if (r->type == REDIS_REPLY_STATUS ||
        r->type == REDIS_REPLY_ERROR) {

        /* Update the "instance available" field only if this is an
         * acceptable reply. */
        // 只在实例返回 acceptable 回复时更新 last_avail_time
        if (strncmp(r->str,"PONG",4) == 0 ||
            strncmp(r->str,"LOADING",7) == 0 ||
            strncmp(r->str,"MASTERDOWN",10) == 0)
        {
            // 实例运作正常
            ri->last_avail_time = mstime();
        } else {

            // 实例运作不正常

            /* Send a SCRIPT KILL command if the instance appears to be
             * down because of a busy script. */
            // 如果服务器因为执行脚本而进入 BUSY 状态，
            // 那么尝试通过发送 SCRIPT KILL 来恢复服务器
            if (strncmp(r->str,"BUSY",4) == 0 &&
                (ri->flags & SRI_S_DOWN) &&
                !(ri->flags & SRI_SCRIPT_KILL_SENT))
            {
                if (redisAsyncCommand(ri->cc,
                        sentinelDiscardReplyCallback, NULL,
                        "SCRIPT KILL") == REDIS_OK)
                    ri->pending_commands++;
                ri->flags |= SRI_SCRIPT_KILL_SENT;
            }
        }
    }

    // 更新实例最后一次回复 PING 命令的时间
    ri->last_pong_time = mstime();
}

/* This is called when we get the reply about the PUBLISH command we send
 * to the master to advertise this sentinel. */
// 处理 PUBLISH 命令的回复
void sentinelPublishReplyCallback(redisAsyncContext *c, void *reply, void *privdata) {
    sentinelRedisInstance *ri = c->data;
    redisReply *r;

    if (ri) ri->pending_commands--;
    if (!reply || !ri) return;
    r = reply;

    /* Only update pub_time if we actually published our message. Otherwise
     * we'll retry against in 100 milliseconds. */
    // 如果命令发送成功，那么更新 last_pub_time
    if (r->type != REDIS_REPLY_ERROR)
        ri->last_pub_time = mstime();
}

/* This is our Pub/Sub callback for the Hello channel. It's useful in order
 * to discover other sentinels attached at the same master. */
// 此回调函数用于处理 Hello 频道的返回值，它可以发现其他正在订阅同一主服务器的 Sentinel
void sentinelReceiveHelloMessages(redisAsyncContext *c, void *reply, void *privdata) {
    sentinelRedisInstance *ri = c->data, *master;
    redisReply *r;

    if (!reply || !ri) return;
    r = reply;

    // 如果实例是主服务器，那么指向实例
    // 如果实例是从服务器，那么指向实例的主服务器
    master = (ri->flags & SRI_MASTER) ? ri : ri->master;

    /* Update the last activity in the pubsub channel. Note that since we
     * receive our messages as well this timestamp can be used to detect
     * if the link is probably disconnected even if it seems otherwise. */
    // 更新最后一次接收频道命令的时间
    ri->pc_last_activity = mstime();
   
    /* Sanity check in the reply we expect, so that the code that follows
     * can avoid to check for details. */
    // 只处理频道发来的信息，不处理订阅时和退订时产生的信息
    if (r->type != REDIS_REPLY_ARRAY ||
        r->elements != 3 ||
        r->element[0]->type != REDIS_REPLY_STRING ||
        r->element[1]->type != REDIS_REPLY_STRING ||
        r->element[2]->type != REDIS_REPLY_STRING ||
        strcmp(r->element[0]->str,"message") != 0) return;

    /* We are not interested in meeting ourselves */
    // 只处理非自己发送的信息
    if (strstr(r->element[2]->str,server.runid) != NULL) return;

    {
        /* Format is composed of 8 tokens:
         * 0=ip,1=port,2=runid,3=current_epoch,4=master_name,
         * 5=master_ip,6=master_port,7=master_config_epoch. */
        int numtokens, port, removed, master_port;
        uint64_t current_epoch, master_config_epoch;
        char **token = sdssplitlen(r->element[2]->str,
                                   r->element[2]->len,
                                   ",",1,&numtokens);
        sentinelRedisInstance *si;

        if (numtokens == 8) {
            /* First, try to see if we already have this sentinel. */

            // 端口号
            port = atoi(token[1]);
            master_port = atoi(token[6]);
            si = getSentinelRedisInstanceByAddrAndRunID(
                            master->sentinels,token[0],port,token[2]);
            current_epoch = strtoull(token[3],NULL,10);
            master_config_epoch = strtoull(token[7],NULL,10);
            sentinelRedisInstance *msgmaster;

            // 检查 Sentinel 是否存在
            if (!si) {
                /* If not, remove all the sentinels that have the same runid
                 * OR the same ip/port, because it's either a restart or a
                 * network topology change. */
                // 不存在，移除所有和 Sentinel 有相同运行 ID 或者相同地址（IP和端口）
                // 的已存在 Sentinel ，因为这些已存在 Sentinel 有可能是重启之前的 Sentinel
                removed = removeMatchingSentinelsFromMaster(master,token[0],port,
                                token[2]);
                // 发送移除 sentinel 实例事件
                if (removed) {
                    sentinelEvent(REDIS_NOTICE,"-dup-sentinel",master,
                        "%@ #duplicate of %s:%d or %s",
                        token[0],port,token[2]);
                }

                /* Add the new sentinel. */
                // 添加新 Sentinel
                si = createSentinelRedisInstance(NULL,SRI_SENTINEL,
                                token[0],port,master->quorum,master);
                if (si) {
                    sentinelEvent(REDIS_NOTICE,"+sentinel",si,"%@");
                    /* The runid is NULL after a new instance creation and
                     * for Sentinels we don't have a later chance to fill it,
                     * so do it now. */
                    si->runid = sdsnew(token[2]);
                    sentinelFlushConfig();
                }
            }

            /* Update local current_epoch if received current_epoch is greater.*/
            // 如果从对方 Sentinel 接收到更高的纪元，那么更新本 Sentinel 的纪元
            if (current_epoch > sentinel.current_epoch) {
                sentinel.current_epoch = current_epoch;
                sentinelEvent(REDIS_WARNING,"+new-epoch",ri,"%llu",
                    (unsigned long long) sentinel.current_epoch);
            }

            /* Update master info if received configuration is newer. */
            // 查找指定的主服务器
            if ((msgmaster = sentinelGetMasterByName(token[4])) != NULL) {

                // 如果 Sentinel 保存的信息中的主服务器的纪元未更新，那么进行更新
                if (msgmaster->config_epoch < master_config_epoch) {
                    msgmaster->config_epoch = master_config_epoch;

                    // 如果 Sentinel 的地址已经修改，那么更新实例结构中的地址
                    if (master_port != msgmaster->addr->port ||
                        strcmp(msgmaster->addr->ip, token[5]))
                    {
                        sentinelAddr *old_addr;

                        sentinelEvent(REDIS_WARNING,"+switch-master",
                            msgmaster,"%s %s %d %s %d",
                            msgmaster->name,
                            msgmaster->addr->ip, msgmaster->addr->port,
                            token[5], master_port);

                        old_addr = dupSentinelAddr(msgmaster->addr);
                        sentinelResetMasterAndChangeAddress(msgmaster,
                                                    token[5], master_port);
                        sentinelCallClientReconfScript(msgmaster,
                            SENTINEL_OBSERVER,"start",
                            old_addr,msgmaster->addr);
                        releaseSentinelAddr(old_addr);
                    }
                }
            }

            /* Update the state of the Sentinel. */
            if (si) si->last_hello_time = mstime();
        }
        sdsfreesplitres(token,numtokens);
    }
}

/* Send an "Hello" message via Pub/Sub to the specified 'ri' Redis
 * instance in order to broadcast the current configuraiton for this
 * master, and to advertise the existence of this Sentinel at the same time.
 *
 * 向给定 ri 实例的频道发送信息，
 * 从而传播关于给定主服务器的配置，
 * 并向其他 Sentinel 宣告本 Sentinel 的存在。
 *
 * The message has the following format:
 *
 * 发送信息的格式如下： 
 *
 * sentinel_ip,sentinel_port,sentinel_runid,current_epoch,
 * master_name,master_ip,master_port,master_config_epoch.
 *
 * Sentinel IP,Sentinel 端口号,Sentinel 的运行 ID,Sentinel 当前的纪元,
 * 主服务器的名称,主服务器的 IP,主服务器的端口号,主服务器的配置纪元.
 *
 * Returns REDIS_OK if the PUBLISH was queued correctly, otherwise
 * REDIS_ERR is returned. 
 *
 * PUBLISH 命令成功入队时返回 REDIS_OK ，
 * 否则返回 REDIS_ERR 。
 */
int sentinelSendHello(sentinelRedisInstance *ri) {
    char ip[REDIS_IP_STR_LEN];
    char payload[REDIS_IP_STR_LEN+1024];
    int retval;

    // 如果实例是主服务器，那么使用此实例的信息
    // 如果实例是从服务器，那么使用这个从服务器的主服务器的信息
    sentinelRedisInstance *master = (ri->flags & SRI_MASTER) ? ri : ri->master;

    // 获取地址信息
    sentinelAddr *master_addr = sentinelGetCurrentMasterAddress(master);

    /* Try to obtain our own IP address. */
    // 获取实例自身的地址
    if (anetSockName(ri->cc->c.fd,ip,sizeof(ip),NULL) == -1) return REDIS_ERR;
    if (ri->flags & SRI_DISCONNECTED) return REDIS_ERR;

    /* Format and send the Hello message. */
    // 格式化信息
    snprintf(payload,sizeof(payload),
        "%s,%d,%s,%llu," /* Info about this sentinel. */
        "%s,%s,%d,%llu", /* Info about current master. */
        ip, server.port, server.runid,
        (unsigned long long) sentinel.current_epoch,
        /* --- */
        master->name,master_addr->ip,master_addr->port,
        (unsigned long long) master->config_epoch);
    
    // 发送信息
    retval = redisAsyncCommand(ri->cc,
        sentinelPublishReplyCallback, NULL, "PUBLISH %s %s",
            SENTINEL_HELLO_CHANNEL,payload);

    if (retval != REDIS_OK) return REDIS_ERR;

    ri->pending_commands++;

    return REDIS_OK;
}

// 根据时间和实例类型等情况，向实例发送命令，比如 INFO 、PING 和 PUBLISH
// 虽然函数的名字包含 Ping ，但命令并不只发送 PING 命令
/* Send periodic PING, INFO, and PUBLISH to the Hello channel to
 * the specified master or slave instance. */
void sentinelPingInstance(sentinelRedisInstance *ri) {

    // 当前时间
    mstime_t now = mstime();

    // 发送 INFO 命令的间隔
    mstime_t info_period;

    // 返回值
    int retval;

    /* Return ASAP if we have already a PING or INFO already pending, or
     * in the case the instance is not properly connected. */
    // 函数不能在网络连接未创建时执行
    if (ri->flags & SRI_DISCONNECTED) return;

    /* For INFO, PING, PUBLISH that are not critical commands to send we
     * also have a limit of SENTINEL_MAX_PENDING_COMMANDS. We don't
     * want to use a lot of memory just because a link is not working
     * properly (note that anyway there is a redundant protection about this,
     * that is, the link will be disconnected and reconnected if a long
     * timeout condition is detected. */
    // 为了避免 sentinel 在实例处于不正常状态时，发送过多命令
    // sentinel 只在待发送命令的数量未超过 SENTINEL_MAX_PENDING_COMMANDS 常量时
    // 才进行命令发送
    if (ri->pending_commands >= SENTINEL_MAX_PENDING_COMMANDS) return;

    /* If this is a slave of a master in O_DOWN condition we start sending
     * it INFO every second, instead of the usual SENTINEL_INFO_PERIOD
     * period. In this state we want to closely monitor slaves in case they
     * are turned into masters by another Sentinel, or by the sysadmin. */
    // 对于从服务器来说， sentinel 默认每 SENTINEL_INFO_PERIOD 秒向它发送一次 INFO 命令
    // 但是，当从服务器的主服务器处于 SDOWN 状态，或者正在执行故障转移时
    // 为了更快速地捕捉从服务器的变动， sentinel 会将发送 INFO 命令的频率该为每秒一次
    if ((ri->flags & SRI_SLAVE) &&
        (ri->master->flags & (SRI_O_DOWN|SRI_FAILOVER_IN_PROGRESS))) {
        info_period = 1000;
    } else {
        info_period = SENTINEL_INFO_PERIOD;
    }

    // 实例不是 Sentinel （主服务器或者从服务器）
    // 并且以下条件的其中一个成立：
    // 1）SENTINEL 未收到过这个服务器的 INFO 命令回复
    // 2）距离上一次该实例回复 INFO 命令已经超过 info_period 间隔
    // 那么向实例发送 INFO 命令
    if ((ri->flags & SRI_SENTINEL) == 0 &&
        (ri->info_refresh == 0 ||
        (now - ri->info_refresh) > info_period))
    {
        /* Send INFO to masters and slaves, not sentinels. */
        retval = redisAsyncCommand(ri->cc,
            sentinelInfoReplyCallback, NULL, "INFO");

        if (retval != REDIS_OK) return;

        ri->pending_commands++;

    // 如果距离上次向实例发送 PING 命令已经过了 SENTINEL_PING_PERIOD 毫秒
    // 那么再次发送 PING 命令
    // 实例可以是任意类型：sentinel 、主服务器或者从服务器
    } else if ((now - ri->last_pong_time) > SENTINEL_PING_PERIOD) {
        /* Send PING to all the three kinds of instances. */
        retval = redisAsyncCommand(ri->cc,
            sentinelPingReplyCallback, NULL, "PING");
        if (retval != REDIS_OK) return;
        ri->pending_commands++;

    // 如果距离上次向实例（主服务器或者从服务器）发送 
    // PUBLISH 命令的时间已经超过了 SENTINEL_PUBLISH_PERIOD
    // 那么向实例发送新的 PUBLISH 命令
    } else if ((ri->flags & SRI_SENTINEL) == 0 &&
               (now - ri->last_pub_time) > SENTINEL_PUBLISH_PERIOD)
    {
        /* PUBLISH hello messages to masters and slaves. */
        // 向主服务器（或者从服务器的主服务器）的频道发送信息
        sentinelSendHello(ri);
    }
}

/* =========================== SENTINEL command ============================= */

// 返回字符串表示的故障转移状态
const char *sentinelFailoverStateStr(int state) {
    switch(state) {
    case SENTINEL_FAILOVER_STATE_NONE: return "none";
    case SENTINEL_FAILOVER_STATE_WAIT_START: return "wait_start";
    case SENTINEL_FAILOVER_STATE_SELECT_SLAVE: return "select_slave";
    case SENTINEL_FAILOVER_STATE_SEND_SLAVEOF_NOONE: return "send_slaveof_noone";
    case SENTINEL_FAILOVER_STATE_WAIT_PROMOTION: return "wait_promotion";
    case SENTINEL_FAILOVER_STATE_RECONF_SLAVES: return "reconf_slaves";
    case SENTINEL_FAILOVER_STATE_UPDATE_CONFIG: return "update_config";
    default: return "unknown";
    }
}

/* Redis instance to Redis protocol representation. */
// 以 Redis 协议的形式返回 Redis 实例的情况
void addReplySentinelRedisInstance(redisClient *c, sentinelRedisInstance *ri) {
    char *flags = sdsempty();
    void *mbl;
    int fields = 0;

    mbl = addDeferredMultiBulkLength(c);

    addReplyBulkCString(c,"name");
    addReplyBulkCString(c,ri->name);
    fields++;

    addReplyBulkCString(c,"ip");
    addReplyBulkCString(c,ri->addr->ip);
    fields++;

    addReplyBulkCString(c,"port");
    addReplyBulkLongLong(c,ri->addr->port);
    fields++;

    addReplyBulkCString(c,"runid");
    addReplyBulkCString(c,ri->runid ? ri->runid : "");
    fields++;

    addReplyBulkCString(c,"flags");
    if (ri->flags & SRI_S_DOWN) flags = sdscat(flags,"s_down,");
    if (ri->flags & SRI_O_DOWN) flags = sdscat(flags,"o_down,");
    if (ri->flags & SRI_MASTER) flags = sdscat(flags,"master,");
    if (ri->flags & SRI_SLAVE) flags = sdscat(flags,"slave,");
    if (ri->flags & SRI_SENTINEL) flags = sdscat(flags,"sentinel,");
    if (ri->flags & SRI_DISCONNECTED) flags = sdscat(flags,"disconnected,");
    if (ri->flags & SRI_MASTER_DOWN) flags = sdscat(flags,"master_down,");
    if (ri->flags & SRI_FAILOVER_IN_PROGRESS)
        flags = sdscat(flags,"failover_in_progress,");
    if (ri->flags & SRI_PROMOTED) flags = sdscat(flags,"promoted,");
    if (ri->flags & SRI_RECONF_SENT) flags = sdscat(flags,"reconf_sent,");
    if (ri->flags & SRI_RECONF_INPROG) flags = sdscat(flags,"reconf_inprog,");
    if (ri->flags & SRI_RECONF_DONE) flags = sdscat(flags,"reconf_done,");

    if (sdslen(flags) != 0) sdsrange(flags,0,-2); /* remove last "," */
    addReplyBulkCString(c,flags);
    sdsfree(flags);
    fields++;

    addReplyBulkCString(c,"pending-commands");
    addReplyBulkLongLong(c,ri->pending_commands);
    fields++;

    if (ri->flags & SRI_FAILOVER_IN_PROGRESS) {
        addReplyBulkCString(c,"failover-state");
        addReplyBulkCString(c,(char*)sentinelFailoverStateStr(ri->failover_state));
        fields++;
    }

    addReplyBulkCString(c,"last-ok-ping-reply");
    addReplyBulkLongLong(c,mstime() - ri->last_avail_time);
    fields++;

    addReplyBulkCString(c,"last-ping-reply");
    addReplyBulkLongLong(c,mstime() - ri->last_pong_time);
    fields++;

    if (ri->flags & SRI_S_DOWN) {
        addReplyBulkCString(c,"s-down-time");
        addReplyBulkLongLong(c,mstime()-ri->s_down_since_time);
        fields++;
    }

    if (ri->flags & SRI_O_DOWN) {
        addReplyBulkCString(c,"o-down-time");
        addReplyBulkLongLong(c,mstime()-ri->o_down_since_time);
        fields++;
    }

    /* Masters and Slaves */
    if (ri->flags & (SRI_MASTER|SRI_SLAVE)) {
        addReplyBulkCString(c,"info-refresh");
        addReplyBulkLongLong(c,mstime() - ri->info_refresh);
        fields++;

        addReplyBulkCString(c,"role-reported");
        addReplyBulkCString(c, (ri->role_reported == SRI_MASTER) ? "master" :
                                                                   "slave");
        fields++;

        addReplyBulkCString(c,"role-reported-time");
        addReplyBulkLongLong(c,mstime() - ri->role_reported_time);
        fields++;
    }

    /* Only masters */
    if (ri->flags & SRI_MASTER) {
        addReplyBulkCString(c,"config-epoch");
        addReplyBulkLongLong(c,ri->config_epoch);
        fields++;

        addReplyBulkCString(c,"num-slaves");
        addReplyBulkLongLong(c,dictSize(ri->slaves));
        fields++;

        addReplyBulkCString(c,"num-other-sentinels");
        addReplyBulkLongLong(c,dictSize(ri->sentinels));
        fields++;

        addReplyBulkCString(c,"quorum");
        addReplyBulkLongLong(c,ri->quorum);
        fields++;
    }

    /* Only slaves */
    if (ri->flags & SRI_SLAVE) {
        addReplyBulkCString(c,"master-link-down-time");
        addReplyBulkLongLong(c,ri->master_link_down_time);
        fields++;

        addReplyBulkCString(c,"master-link-status");
        addReplyBulkCString(c,
            (ri->slave_master_link_status == SENTINEL_MASTER_LINK_STATUS_UP) ?
            "ok" : "err");
        fields++;

        addReplyBulkCString(c,"master-host");
        addReplyBulkCString(c,
            ri->slave_master_host ? ri->slave_master_host : "?");
        fields++;

        addReplyBulkCString(c,"master-port");
        addReplyBulkLongLong(c,ri->slave_master_port);
        fields++;

        addReplyBulkCString(c,"slave-priority");
        addReplyBulkLongLong(c,ri->slave_priority);
        fields++;

        addReplyBulkCString(c,"slave-repl-offset");
        addReplyBulkLongLong(c,ri->slave_repl_offset);
        fields++;
    }

    /* Only sentinels */
    if (ri->flags & SRI_SENTINEL) {
        addReplyBulkCString(c,"last-hello-message");
        addReplyBulkLongLong(c,mstime() - ri->last_hello_time);
        fields++;

        addReplyBulkCString(c,"voted-leader");
        addReplyBulkCString(c,ri->leader ? ri->leader : "?");
        fields++;

        addReplyBulkCString(c,"voted-leader-epoch");
        addReplyBulkLongLong(c,ri->leader_epoch);
        fields++;
    }

    setDeferredMultiBulkLength(c,mbl,fields*2);
}

/* Output a number of instances contained inside a dictionary as
 * Redis protocol. */
// 打印各个实例的情况
void addReplyDictOfRedisInstances(redisClient *c, dict *instances) {
    dictIterator *di;
    dictEntry *de;

    di = dictGetIterator(instances);
    addReplyMultiBulkLen(c,dictSize(instances));
    while((de = dictNext(di)) != NULL) {
        sentinelRedisInstance *ri = dictGetVal(de);

        addReplySentinelRedisInstance(c,ri);
    }
    dictReleaseIterator(di);
}

/* Lookup the named master into sentinel.masters.
 * If the master is not found reply to the client with an error and returns
 * NULL. */
// 在 sentinel.masters 字典中查找给定名字的 master
// 没找到则返回 NULL
sentinelRedisInstance *sentinelGetMasterByNameOrReplyError(redisClient *c,
                        robj *name)
{
    sentinelRedisInstance *ri;

    ri = dictFetchValue(sentinel.masters,c->argv[2]->ptr);
    if (!ri) {
        addReplyError(c,"No such master with that name");
        return NULL;
    }
    return ri;
}

// SENTINEL 命令的实现
void sentinelCommand(redisClient *c) {
    if (!strcasecmp(c->argv[1]->ptr,"masters")) {
        /* SENTINEL MASTERS */
        if (c->argc != 2) goto numargserr;

        addReplyDictOfRedisInstances(c,sentinel.masters);
    } else if (!strcasecmp(c->argv[1]->ptr,"slaves")) {
        /* SENTINEL SLAVES <master-name> */
        sentinelRedisInstance *ri;

        if (c->argc != 3) goto numargserr;
        if ((ri = sentinelGetMasterByNameOrReplyError(c,c->argv[2])) == NULL)
            return;
        addReplyDictOfRedisInstances(c,ri->slaves);
    } else if (!strcasecmp(c->argv[1]->ptr,"sentinels")) {
        /* SENTINEL SENTINELS <master-name> */
        sentinelRedisInstance *ri;

        if (c->argc != 3) goto numargserr;
        if ((ri = sentinelGetMasterByNameOrReplyError(c,c->argv[2])) == NULL)
            return;
        addReplyDictOfRedisInstances(c,ri->sentinels);
    } else if (!strcasecmp(c->argv[1]->ptr,"is-master-down-by-addr")) {
        /* SENTINEL IS-MASTER-DOWN-BY-ADDR <ip> <port> <current-epoch> <runid> */
        sentinelRedisInstance *ri;
        long long req_epoch;
        uint64_t leader_epoch = 0;
        char *leader = NULL;
        long port;
        int isdown = 0;

        if (c->argc != 6) goto numargserr;
        if (getLongFromObjectOrReply(c,c->argv[3],&port,NULL) != REDIS_OK ||
            getLongLongFromObjectOrReply(c,c->argv[4],&req_epoch,NULL)
                                                              != REDIS_OK)
            return;
        ri = getSentinelRedisInstanceByAddrAndRunID(sentinel.masters,
            c->argv[2]->ptr,port,NULL);

        /* It exists? Is actually a master? Is subjectively down? It's down.
         * Note: if we are in tilt mode we always reply with "0". */
        if (!sentinel.tilt && ri && (ri->flags & SRI_S_DOWN) &&
                                    (ri->flags & SRI_MASTER))
            isdown = 1;

        /* Vote for the master (or fetch the previous vote) if the request
         * includes a runid, otherwise the sender is not seeking for a vote. */
        if (ri && ri->flags & SRI_MASTER && strcasecmp(c->argv[5]->ptr,"*")) {
            leader = sentinelVoteLeader(ri,(uint64_t)req_epoch,
                                            c->argv[5]->ptr,
                                            &leader_epoch);
        }

        /* Reply with a three-elements multi-bulk reply:
         * down state, leader, vote epoch. */
        // 多条回复
        // 1) <down_state>    1 代表下线， 0 代表未下线
        // 2) <leader_runid>  Sentinel 选举作为领头 Sentinel 的运行 ID
        // 3) <leader_epoch>  领头 Sentinel 目前的配置纪元
        addReplyMultiBulkLen(c,3);
        addReply(c, isdown ? shared.cone : shared.czero);
        addReplyBulkCString(c, leader ? leader : "*");
        addReplyLongLong(c, (long long)leader_epoch);
        if (leader) sdsfree(leader);
    } else if (!strcasecmp(c->argv[1]->ptr,"reset")) {
        /* SENTINEL RESET <pattern> */
        if (c->argc != 3) goto numargserr;
        addReplyLongLong(c,sentinelResetMastersByPattern(c->argv[2]->ptr,SENTINEL_GENERATE_EVENT));
    } else if (!strcasecmp(c->argv[1]->ptr,"get-master-addr-by-name")) {
        /* SENTINEL GET-MASTER-ADDR-BY-NAME <master-name> */
        sentinelRedisInstance *ri;

        if (c->argc != 3) goto numargserr;
        ri = sentinelGetMasterByName(c->argv[2]->ptr);
        if (ri == NULL) {
            addReply(c,shared.nullmultibulk);
        } else if (ri->info_refresh == 0) {
            addReplySds(c,sdsnew("-IDONTKNOW I have not enough information to reply. Please ask another Sentinel.\r\n"));
        } else {
            sentinelAddr *addr = sentinelGetCurrentMasterAddress(ri);

            addReplyMultiBulkLen(c,2);
            addReplyBulkCString(c,addr->ip);
            addReplyBulkLongLong(c,addr->port);
        }
    } else if (!strcasecmp(c->argv[1]->ptr,"failover")) {
        /* SENTINEL FAILOVER <master-name> */
        sentinelRedisInstance *ri;

        if (c->argc != 3) goto numargserr;
        if ((ri = sentinelGetMasterByNameOrReplyError(c,c->argv[2])) == NULL)
            return;
        if (ri->flags & SRI_FAILOVER_IN_PROGRESS) {
            addReplySds(c,sdsnew("-INPROG Failover already in progress\r\n"));
            return;
        }
        if (sentinelSelectSlave(ri) == NULL) {
            addReplySds(c,sdsnew("-NOGOODSLAVE No suitable slave to promote\r\n"));
            return;
        }
        redisLog(REDIS_WARNING,"Executing user requested FAILOVER of '%s'",
            ri->name);
        sentinelStartFailover(ri);
        ri->flags |= SRI_FORCE_FAILOVER;
        addReply(c,shared.ok);
    } else if (!strcasecmp(c->argv[1]->ptr,"pending-scripts")) {
        /* SENTINEL PENDING-SCRIPTS */

        if (c->argc != 2) goto numargserr;
        sentinelPendingScriptsCommand(c);
    } else {
        addReplyErrorFormat(c,"Unknown sentinel subcommand '%s'",
                               (char*)c->argv[1]->ptr);
    }
    return;

numargserr:
    addReplyErrorFormat(c,"Wrong number of commands for 'sentinel %s'",
                          (char*)c->argv[1]->ptr);
}

// sentinel 模式下的 INFO 命令实现
void sentinelInfoCommand(redisClient *c) {
    char *section = c->argc == 2 ? c->argv[1]->ptr : "default";
    sds info = sdsempty();
    int defsections = !strcasecmp(section,"default");
    int sections = 0;

    if (c->argc > 2) {
        addReply(c,shared.syntaxerr);
        return;
    }

    if (!strcasecmp(section,"server") || defsections) {
        if (sections++) info = sdscat(info,"\r\n");
        sds serversection = genRedisInfoString("server");
        info = sdscatlen(info,serversection,sdslen(serversection));
        sdsfree(serversection);
    }

    if (!strcasecmp(section,"sentinel") || defsections) {
        dictIterator *di;
        dictEntry *de;
        int master_id = 0;

        if (sections++) info = sdscat(info,"\r\n");
        info = sdscatprintf(info,
            "# Sentinel\r\n"
            "sentinel_masters:%lu\r\n"
            "sentinel_tilt:%d\r\n"
            "sentinel_running_scripts:%d\r\n"
            "sentinel_scripts_queue_length:%ld\r\n",
            dictSize(sentinel.masters),
            sentinel.tilt,
            sentinel.running_scripts,
            listLength(sentinel.scripts_queue));

        di = dictGetIterator(sentinel.masters);
        while((de = dictNext(di)) != NULL) {
            sentinelRedisInstance *ri = dictGetVal(de);
            char *status = "ok";

            if (ri->flags & SRI_O_DOWN) status = "odown";
            else if (ri->flags & SRI_S_DOWN) status = "sdown";
            info = sdscatprintf(info,
                "master%d:name=%s,status=%s,address=%s:%d,"
                "slaves=%lu,sentinels=%lu\r\n",
                master_id++, ri->name, status,
                ri->addr->ip, ri->addr->port,
                dictSize(ri->slaves),
                dictSize(ri->sentinels)+1);
        }
        dictReleaseIterator(di);
    }

    addReplySds(c,sdscatprintf(sdsempty(),"$%lu\r\n",
        (unsigned long)sdslen(info)));
    addReplySds(c,info);
    addReply(c,shared.crlf);
}

/* ===================== SENTINEL availability checks ======================= */

/* Is this instance down from our point of view? */
// 检查实例是否以下线（从本 Sentinel 的角度来看）
void sentinelCheckSubjectivelyDown(sentinelRedisInstance *ri) {

    // 实例上次正确回复 PING 命令距离现在有多久
    mstime_t elapsed = mstime() - ri->last_avail_time;

    /* Check if we are in need for a reconnection of one of the 
     * links, because we are detecting low activity.
     *
     * 如果检测到连接的活跃度（activity）很低，那么考虑重断开连接，并进行重连
     *
     * 1) Check if the command link seems connected, was connected not less
     *    than SENTINEL_MIN_LINK_RECONNECT_PERIOD, but still we have an
     *    idle time that is greater than down_after_period / 2 seconds. */
    // 考虑断开实例的 cc 连接
    if (ri->cc &&
        (mstime() - ri->cc_conn_time) > SENTINEL_MIN_LINK_RECONNECT_PERIOD &&
        (mstime() - ri->last_pong_time) > (ri->down_after_period/2))
    {
        sentinelKillLink(ri,ri->cc);
    }

    /* 2) Check if the pubsub link seems connected, was connected not less
     *    than SENTINEL_MIN_LINK_RECONNECT_PERIOD, but still we have no
     *    activity in the Pub/Sub channel for more than
     *    SENTINEL_PUBLISH_PERIOD * 3.
     */
    // 考虑断开实例的 pc 连接
    if (ri->pc &&
        (mstime() - ri->pc_conn_time) > SENTINEL_MIN_LINK_RECONNECT_PERIOD &&
        (mstime() - ri->pc_last_activity) > (SENTINEL_PUBLISH_PERIOD*3))
    {
        sentinelKillLink(ri,ri->pc);
    }

    /* Update the SDOWN flag. We believe the instance is SDOWN if:
     *
     * 更新 SDOWN 标识。如果以下条件被满足，那么 Sentinel 认为实例已下线：
     *
     * 1) It is not replying.
     *    它没有回应命令
     * 2) We believe it is a master, it reports to be a slave for enough time
     *    to meet the down_after_period, plus enough time to get two times
     *    INFO report from the instance. 
     *    Sentinel 认为实例是主服务器，这个服务器向 Sentinel 报告它将成为从服务器，
     *    但在超过给定时限之后，服务器仍然没有完成这一角色转换。
     */
    if (elapsed > ri->down_after_period ||
        (ri->flags & SRI_MASTER &&
         ri->role_reported == SRI_SLAVE &&
         mstime() - ri->role_reported_time >
          (ri->down_after_period+SENTINEL_INFO_PERIOD*2)))
    {
        /* Is subjectively down */
        if ((ri->flags & SRI_S_DOWN) == 0) {
            // 发送事件
            sentinelEvent(REDIS_WARNING,"+sdown",ri,"%@");
            // 记录进入 SDOWN 状态的时间
            ri->s_down_since_time = mstime();
            // 打开 SDOWN 标志
            ri->flags |= SRI_S_DOWN;
        }
    } else {
        // 移除（可能有的） SDOWN 状态
        /* Is subjectively up */
        if (ri->flags & SRI_S_DOWN) {
            // 发送事件
            sentinelEvent(REDIS_WARNING,"-sdown",ri,"%@");
            // 移除相关标志
            ri->flags &= ~(SRI_S_DOWN|SRI_SCRIPT_KILL_SENT);
        }
    }
}


/* Is this instance down according to the configured quorum?
 *
 * 根据给定数量的 Sentinel 投票，判断实例是否已下线。
 *
 * Note that ODOWN is a weak quorum, it only means that enough Sentinels
 * reported in a given time range that the instance was not reachable.
 *
 * 注意 ODOWN 是一个 weak quorum ，它只意味着有足够多的 Sentinel 
 * 在**给定的时间范围内**报告实例不可达。
 *
 * However messages can be delayed so there are no strong guarantees about
 * N instances agreeing at the same time about the down state. 
 *
 * 因为 Sentinel 对实例的检测信息可能带有延迟，
 * 所以实际上 N 个 Sentinel **不可能在同一时间内**判断主服务器进入了下线状态。
 */
void sentinelCheckObjectivelyDown(sentinelRedisInstance *master) {
    dictIterator *di;
    dictEntry *de;
    int quorum = 0, odown = 0;

    // 如果当前 Sentinel 将主服务器判断为主观下线
    // 那么检查是否有其他 Sentinel 同意这一判断
    // 当同意的数量足够时，将主服务器判断为客观下线
    if (master->flags & SRI_S_DOWN) {
        /* Is down for enough sentinels? */

        // 统计同意的 Sentinel 数量（起始的 1 代表本 Sentinel）
        quorum = 1; /* the current sentinel. */

        /* Count all the other sentinels. */
        // 统计其他认为 master 进入下线状态的 Sentinel 的数量
        di = dictGetIterator(master->sentinels);
        while((de = dictNext(di)) != NULL) {
            sentinelRedisInstance *ri = dictGetVal(de);
                
            // 该 SENTINEL 也认为 master 已下线
            if (ri->flags & SRI_MASTER_DOWN) quorum++;
        }
        dictReleaseIterator(di);
        
        // 如果投票得出的支持数目大于等于判断 ODOWN 所需的票数
        // 那么进入 ODOWN 状态
        if (quorum >= master->quorum) odown = 1;
    }

    /* Set the flag accordingly to the outcome. */
    if (odown) {

        // master 已 ODOWN

        if ((master->flags & SRI_O_DOWN) == 0) {
            // 发送事件
            sentinelEvent(REDIS_WARNING,"+odown",master,"%@ #quorum %d/%d",
                quorum, master->quorum);
            // 打开 ODOWN 标志
            master->flags |= SRI_O_DOWN;
            // 记录进入 ODOWN 的时间
            master->o_down_since_time = mstime();
        }
    } else {

        // 未进入 ODOWN

        if (master->flags & SRI_O_DOWN) {

            // 如果 master 曾经进入过 ODOWN 状态，那么移除该状态

            // 发送事件
            sentinelEvent(REDIS_WARNING,"-odown",master,"%@");
            // 移除 ODOWN 标志
            master->flags &= ~SRI_O_DOWN;
        }
    }
}

/* Receive the SENTINEL is-master-down-by-addr reply, see the
 * sentinelAskMasterStateToOtherSentinels() function for more information. */
// 本回调函数用于处理SENTINEL 接收到其他 SENTINEL 
// 发回的 SENTINEL is-master-down-by-addr 命令的回复
void sentinelReceiveIsMasterDownReply(redisAsyncContext *c, void *reply, void *privdata) {
    sentinelRedisInstance *ri = c->data;
    redisReply *r;

    if (ri) ri->pending_commands--;
    if (!reply || !ri) return;
    r = reply;

    /* Ignore every error or unexpected reply.
     * 忽略错误回复
     * Note that if the command returns an error for any reason we'll
     * end clearing the SRI_MASTER_DOWN flag for timeout anyway. */
    if (r->type == REDIS_REPLY_ARRAY && r->elements == 3 &&
        r->element[0]->type == REDIS_REPLY_INTEGER &&
        r->element[1]->type == REDIS_REPLY_STRING &&
        r->element[2]->type == REDIS_REPLY_INTEGER)
    {
        // 更新最后一次回复询问的时间
        ri->last_master_down_reply_time = mstime();

        // 设置 SENTINEL 认为主服务器的状态
        if (r->element[0]->integer == 1) {
            // 已下线
            ri->flags |= SRI_MASTER_DOWN;
        } else {
            // 未下线
            ri->flags &= ~SRI_MASTER_DOWN;
        }

        // 如果运行 ID 不是 "*" 的话，那么这是一个带投票的回复
        if (strcmp(r->element[1]->str,"*")) {
            /* If the runid in the reply is not "*" the Sentinel actually
             * replied with a vote. */
            sdsfree(ri->leader);
            // 打印日志
            if (ri->leader_epoch != r->element[2]->integer)
                redisLog(REDIS_WARNING,
                    "%s voted for %s %llu", ri->name,
                    r->element[1]->str,
                    (unsigned long long) r->element[2]->integer);
            // 设置实例的领头
            ri->leader = sdsnew(r->element[1]->str);
            ri->leader_epoch = r->element[2]->integer;
        }
    }
}

/* If we think the master is down, we start sending
 * SENTINEL IS-MASTER-DOWN-BY-ADDR requests to other sentinels
 * in order to get the replies that allow to reach the quorum
 * needed to mark the master in ODOWN state and trigger a failover. */
// 如果 Sentinel 认为主服务器已下线，
// 那么它会通过向其他 Sentinel 发送 SENTINEL is-master-down-by-addr 命令，
// 尝试获得足够的票数，将主服务器标记为 ODOWN 状态，并开始一次故障转移操作
#define SENTINEL_ASK_FORCED (1<<0)
void sentinelAskMasterStateToOtherSentinels(sentinelRedisInstance *master, int flags) {
    dictIterator *di;
    dictEntry *de;

    // 遍历正在监视相同 master 的所有 sentinel
    // 向它们发送 SENTINEL is-master-down-by-addr 命令
    di = dictGetIterator(master->sentinels);
    while((de = dictNext(di)) != NULL) {
        sentinelRedisInstance *ri = dictGetVal(de);

        // 距离该 sentinel 最后一次回复 SENTINEL master-down-by-addr 命令已经过了多久
        mstime_t elapsed = mstime() - ri->last_master_down_reply_time;

        char port[32];
        int retval;

        /* If the master state from other sentinel is too old, we clear it. */
        // 如果目标 Sentinel 关于主服务器的信息已经太久没更新，那么我们清除它
        if (elapsed > SENTINEL_ASK_PERIOD*5) {
            ri->flags &= ~SRI_MASTER_DOWN;
            sdsfree(ri->leader);
            ri->leader = NULL;
        }

        /* Only ask if master is down to other sentinels if:
         *
         * 只在以下情况满足时，才向其他 sentinel 询问主服务器是否已下线
         *
         * 1) We believe it is down, or there is a failover in progress.
         *    本 sentinel 相信服务器已经下线，或者针对该主服务器的故障转移操作正在执行
         * 2) Sentinel is connected.
         *    目标 Sentinel 与本 Sentinel 已连接
         * 3) We did not received the info within SENTINEL_ASK_PERIOD ms. 
         *    当前 Sentinel 在 SENTINEL_ASK_PERIOD 毫秒内没有获得过目标 Sentinel 发来的信息
         * 4) 条件 1 和条件 2 满足而条件 3 不满足，但是 flags 参数给定了 SENTINEL_ASK_FORCED 标识
         */
        if ((master->flags & SRI_S_DOWN) == 0) continue;
        if (ri->flags & SRI_DISCONNECTED) continue;
        if (!(flags & SENTINEL_ASK_FORCED) &&
            mstime() - ri->last_master_down_reply_time < SENTINEL_ASK_PERIOD)
            continue;

        /* Ask */
        // 发送 SENTINEL is-master-down-by-addr 命令
        ll2string(port,sizeof(port),master->addr->port);
        retval = redisAsyncCommand(ri->cc,
                    sentinelReceiveIsMasterDownReply, NULL,
                    "SENTINEL is-master-down-by-addr %s %s %llu %s",
                    master->addr->ip, port,
                    sentinel.current_epoch,
                    // 如果本 Sentinel 已经检测到 master 进入 ODOWN 
                    // 并且要开始一次故障转移，那么向其他 Sentinel 发送自己的运行 ID
                    // 让对方将给自己投一票（如果对方在这个纪元内还没有投票的话）
                    (master->failover_state > SENTINEL_FAILOVER_STATE_NONE) ?
                    server.runid : "*");
        if (retval == REDIS_OK) ri->pending_commands++;
    }
    dictReleaseIterator(di);
}

/* =============================== FAILOVER ================================= */

/* Vote for the sentinel with 'req_runid' or return the old vote if already
 * voted for the specifed 'req_epoch' or one greater.
 *
 * 为运行 ID 为 req_runid 的 Sentinel 投上一票，有两种额外情况可能出现：
 * 1) 如果 Sentinel 在 req_epoch 纪元已经投过票了，那么返回之前投的票。
 * 2) 如果 Sentinel 已经为大于 req_epoch 的纪元投过票了，那么返回更大纪元的投票。
 *
 * If a vote is not available returns NULL, otherwise return the Sentinel
 * runid and populate the leader_epoch with the epoch of the vote. 
 *
 * 如果投票暂时不可用，那么返回 NULL 。
 * 否则返回 Sentinel 的运行 ID ，并将被投票的纪元保存到 leader_epoch 指针的值里面。
 */
char *sentinelVoteLeader(sentinelRedisInstance *master, uint64_t req_epoch, char *req_runid, uint64_t *leader_epoch) {
    if (req_epoch > sentinel.current_epoch) {
        sentinel.current_epoch = req_epoch;
        sentinelEvent(REDIS_WARNING,"+new-epoch",master,"%llu",
            (unsigned long long) sentinel.current_epoch);
    }

    if (master->leader_epoch < req_epoch && sentinel.current_epoch <= req_epoch)
    {
        sdsfree(master->leader);
        master->leader = sdsnew(req_runid);
        master->leader_epoch = sentinel.current_epoch;
        sentinelEvent(REDIS_WARNING,"+vote-for-leader",master,"%s %llu",
            master->leader, (unsigned long long) master->leader_epoch);
        /* If we did not voted for ourselves, set the master failover start
         * time to now, in order to force a delay before we can start a
         * failover for the same master. */
        if (strcasecmp(master->leader,server.runid))
            master->failover_start_time = mstime();
    }

    *leader_epoch = master->leader_epoch;
    return master->leader ? sdsnew(master->leader) : NULL;
}

// 记录客观 leader 投票的结构
struct sentinelLeader {

    // sentinel 的运行 id
    char *runid;

    // 该 sentinel 获得的票数
    unsigned long votes;
};

/* Helper function for sentinelGetLeader, increment the counter
 * relative to the specified runid. */
// 为给定 ID 的 Sentinel 实例增加一票
int sentinelLeaderIncr(dict *counters, char *runid) {
    dictEntry *de = dictFind(counters,runid);
    uint64_t oldval;

    if (de) {
        oldval = dictGetUnsignedIntegerVal(de);
        dictSetUnsignedIntegerVal(de,oldval+1);
        return oldval+1;
    } else {
        de = dictAddRaw(counters,runid);
        redisAssert(de != NULL);
        dictSetUnsignedIntegerVal(de,1);
        return 1;
    }
}

/* Scan all the Sentinels attached to this master to check if there
 * is a leader for the specified epoch.
 *
 * 扫描所有监视 master 的 Sentinels ，查看是否有 Sentinels 是这个纪元的领头。
 *
 * To be a leader for a given epoch, we should have the majorify of
 * the Sentinels we know that reported the same instance as
 * leader for the same epoch. 
 *
 * 要让一个 Sentinel 成为本纪元的领头，
 * 这个 Sentinel 必须让大多数其他 Sentinel 承认它是该纪元的领头才行。
 */
// 选举出 master 在指定 epoch 上的领头
char *sentinelGetLeader(sentinelRedisInstance *master, uint64_t epoch) {
    dict *counters;
    dictIterator *di;
    dictEntry *de;
    unsigned int voters = 0, voters_quorum;
    char *myvote;
    char *winner = NULL;
    uint64_t leader_epoch;
    uint64_t max_votes = 0;

    redisAssert(master->flags & (SRI_O_DOWN|SRI_FAILOVER_IN_PROGRESS));

    // 统计器
    counters = dictCreate(&leaderVotesDictType,NULL);

    /* Count other sentinels votes */
    // 统计其他 sentinel 的主观 leader 投票
    di = dictGetIterator(master->sentinels);
    while((de = dictNext(di)) != NULL) {
        sentinelRedisInstance *ri = dictGetVal(de);

        // 为目标 Sentinel 选出的领头 Sentinel 增加一票
        if (ri->leader != NULL && ri->leader_epoch == sentinel.current_epoch)
            sentinelLeaderIncr(counters,ri->leader);

        // 统计投票数量
        voters++;
    }
    dictReleaseIterator(di);

    /* Check what's the winner. For the winner to win, it needs two conditions:
     *
     * 选出领头 leader ，它必须满足以下两个条件：
     *
     * 1) Absolute majority between voters (50% + 1).
     *    有多于一般的 Sentinel 支持
     * 2) And anyway at least master->quorum votes. 
     *    投票数至少要有 master->quorum 那么多
     */
    di = dictGetIterator(counters);
    while((de = dictNext(di)) != NULL) {

        // 取出票数
        uint64_t votes = dictGetUnsignedIntegerVal(de);

        // 选出票数最大的人
        if (votes > max_votes) {
            max_votes = votes;
            winner = dictGetKey(de);
        }
    }
    dictReleaseIterator(di);

    /* Count this Sentinel vote:
     * if this Sentinel did not voted yet, either vote for the most
     * common voted sentinel, or for itself if no vote exists at all. */
    // 本 Sentinel 进行投票
    // 如果 Sentinel 之前还没有进行投票，那么有两种选择：
    // 1）如果选出了 winner （最多票数支持的 Sentinel ），那么这个 Sentinel 也投 winner 一票
    // 2）如果没有选出 winner ，那么 Sentinel 投自己一票
    if (winner)
        myvote = sentinelVoteLeader(master,epoch,winner,&leader_epoch);
    else
        myvote = sentinelVoteLeader(master,epoch,server.runid,&leader_epoch);

    // 领头 Sentinel 已选出，并且领头的纪元和给定的纪元一样
    if (myvote && leader_epoch == epoch) {

        // 为领头 Sentinel 增加一票（这一票来自本 Sentinel ）
        uint64_t votes = sentinelLeaderIncr(counters,myvote);

        // 如果投票之后的票数比最大票数要大，那么更换领头 Sentinel
        if (votes > max_votes) {
            max_votes = votes;
            winner = myvote;
        }
    }
    voters++; /* Anyway, count me as one of the voters. */

    // 如果支持领头的投票数量不超过半数
    // 并且支持票数不超过 master 配置指定的投票数量
    // 那么这次领头选举无效
    voters_quorum = voters/2+1;
    if (winner && (max_votes < voters_quorum || max_votes < master->quorum))
        winner = NULL;

    // 返回领头 Sentinel ，或者 NULL
    winner = winner ? sdsnew(winner) : NULL;
    sdsfree(myvote);
    dictRelease(counters);
    return winner;
}

/* Send SLAVEOF to the specified instance, always followed by a
 * CONFIG REWRITE command in order to store the new configuration on disk
 * when possible (that is, if the Redis instance is recent enough to support
 * config rewriting, and if the server was started with a configuration file).
 *
 * 向指定实例发送 SLAVEOF 命令，并在可能时，执行 CONFIG REWRITE 命令，
 * 将当前配置保存到磁盘中。
 *
 * If Host is NULL the function sends "SLAVEOF NO ONE".
 *
 * 如果 host 参数为 NULL ，那么向实例发送 SLAVEOF NO ONE 命令
 *
 * The command returns REDIS_OK if the SLAVEOF command was accepted for
 * (later) delivery otherwise REDIS_ERR. The command replies are just
 * discarded. 
 *
 * 命令入队成功（异步发送）时，函数返回 REDIS_OK ，
 * 入队失败时返回 REDIS_ERR ，
 * 命令回复会被丢弃。
 */
int sentinelSendSlaveOf(sentinelRedisInstance *ri, char *host, int port) {
    char portstr[32];
    int retval;

    ll2string(portstr,sizeof(portstr),port);

    if (host == NULL) {
        host = "NO";
        memcpy(portstr,"ONE",4);
    }

    // 发送 SLAVEOF NO ONE
    retval = redisAsyncCommand(ri->cc,
        sentinelDiscardReplyCallback, NULL, "SLAVEOF %s %s", host, portstr);
    if (retval == REDIS_ERR) return retval;

    ri->pending_commands++;

    // 发送 CONFIG REWRITE
    if (redisAsyncCommand(ri->cc,
        sentinelDiscardReplyCallback, NULL, "CONFIG REWRITE") == REDIS_OK)
    {
        ri->pending_commands++;
    }

    return REDIS_OK;
}

/* Setup the master state to start a failover. */
// 设置主服务器的状态，开始一次故障转移
void sentinelStartFailover(sentinelRedisInstance *master) {
    redisAssert(master->flags & SRI_MASTER);

    // 更新故障转移状态
    master->failover_state = SENTINEL_FAILOVER_STATE_WAIT_START;

    // 更新主服务器状态
    master->flags |= SRI_FAILOVER_IN_PROGRESS;

    // 更新纪元
    master->failover_epoch = ++sentinel.current_epoch;

    sentinelEvent(REDIS_WARNING,"+new-epoch",master,"%llu",
        (unsigned long long) sentinel.current_epoch);

    sentinelEvent(REDIS_WARNING,"+try-failover",master,"%@");

    // 记录故障转移的开始时间
    master->failover_start_time = mstime();
    // 记录故障转移状态的变更时间
    master->failover_state_change_time = mstime();
}

/* This function checks if there are the conditions to start the failover,
 * that is:
 *
 * 这个函数检查是否需要开始一次故障转移操作：
 *
 * 1) Master must be in ODOWN condition.
 *    主服务器已经计入 ODOWN 状态。
 * 2) No failover already in progress.
 *    当前没有针对同一主服务器的故障转移操作在执行。
 * 3) No failover already attempted recently.
 *    最近时间内，这个主服务器没有尝试过执行故障转移
 *    （应该是为了防止频繁执行）。
 * 
 * We still don't know if we'll win the election so it is possible that we
 * start the failover but that we'll not be able to act.
 *
 * 虽然 Sentinel 可以发起一次故障转移，但因为故障转移操作是由领头 Sentinel 执行的，
 * 所以发起故障转移的 Sentinel 不一定就是执行故障转移的 Sentinel 。
 *
 * Return non-zero if a failover was started. 
 *
 * 如果故障转移操作成功开始，那么函数返回非 0 值。
 */
int sentinelStartFailoverIfNeeded(sentinelRedisInstance *master) {

    /* We can't failover if the master is not in O_DOWN state. */
    if (!(master->flags & SRI_O_DOWN)) return 0;

    /* Failover already in progress? */
    if (master->flags & SRI_FAILOVER_IN_PROGRESS) return 0;

    /* Last failover attempt started too little time ago? */
    if (mstime() - master->failover_start_time <
        master->failover_timeout*2) return 0;

    // 开始一次故障转移
    sentinelStartFailover(master);

    return 1;
}

/* Select a suitable slave to promote. The current algorithm only uses
 * the following parameters:
 *
 * 在多个从服务器中选出一个作为新的主服务器。
 * 算法使用以下参数：
 *
 * 1) None of the following conditions: S_DOWN, O_DOWN, DISCONNECTED.
 *    带有 S_DOWN 、 O_DOWN 和 DISCONNECTED 状态的从服务器不会被选中。
 * 2) Last time the slave replied to ping no more than 5 times the PING period.
 *    距离最近一次回复 PING 命令超过 5 秒以上的从服务区不会被选中。
 * 3) info_refresh not older than 3 times the INFO refresh period.
 *    距离最后一次回复 INFO 命令的时间超过 info_refresh 时长三倍的从服务器不会被考虑。
 * 4) master_link_down_time no more than:
 *    主从服务器之间的连接断开时间不能超过：
 *     (now - master->s_down_since_time) + (master->down_after_period * 10).
 *    Basically since the master is down from our POV, the slave reports
 *    to be disconnected no more than 10 times the configured down-after-period.
 *    因为从当前 Sentinel 来看，主服务器已经处于下线状态，
 *    所以正常来说，
 *    从服务器与主服务器之间的连接断开时间不应该超过 down-after-period 的十倍。
 *    This is pretty much black magic but the idea is, the master was not
 *    available so the slave may be lagging, but not over a certain time.
 *    这听上去有点像黑魔法，不过这个判断的主意是这样的：
 *    当主服务器下线之后，主从服务器的连接就会断开，但只要先下线的是主服务器而不是从服务器
 *    （换句话说，连接断开是由主服务器而不是从服务器造成的）
 *    那么主从服务器之间的连接断开时间就不会太长。
 *    Anyway we'll select the best slave according to replication offset.
 *    不过这只是一个辅助手段，因为最终我们都会使用复制偏移量来挑选从服务器。
 * 5) Slave priority can't be zero, otherwise the slave is discarded.
 *    从服务器的优先级不能为 0 ，优先级为 0 的从服务器表示被禁用。
 *
 * Among all the slaves matching the above conditions we select the slave
 * with, in order of sorting key:
 *
 * 符合以上条件的从服务器，我们会按以下条件对从服务器进行排序：
 *
 * - lower slave_priority.
 *   优先级更小的从服务器优先。
 * - bigger processed replication offset.
 *   复制偏移量较大的从服务器优先。
 * - lexicographically smaller runid.
 *   运行 ID 较小的从服务器优先。
 *
 * Basically if runid is the same, the slave that processed more commands
 * from the master is selected.
 *
 * 如果运行 ID 相同，那么执行命令数量较多的那个从服务器会被选中。
 *
 * The function returns the pointer to the selected slave, otherwise
 * NULL if no suitable slave was found.
 *
 * sentinelSelectSlave 函数返回被选中从服务器的实例指针，
 * 如果没有何时的从服务器，那么返回 NULL 。
 */

/* Helper for sentinelSelectSlave(). This is used by qsort() in order to
 * sort suitable slaves in a "better first" order, to take the first of
 * the list. */
// 排序函数，用于选出更好的从服务器
int compareSlavesForPromotion(const void *a, const void *b) {
    sentinelRedisInstance **sa = (sentinelRedisInstance **)a,
                          **sb = (sentinelRedisInstance **)b;
    char *sa_runid, *sb_runid;

    // 优先级较小的从服务器胜出
    if ((*sa)->slave_priority != (*sb)->slave_priority)
        return (*sa)->slave_priority - (*sb)->slave_priority;

    /* If priority is the same, select the slave with greater replication
     * offset (processed more data frmo the master). */
    // 如果优先级相同，那么复制偏移量较大的那个从服务器胜出
    // （偏移量较大表示从主服务器获取的数据更多，更完整）
    if ((*sa)->slave_repl_offset > (*sb)->slave_repl_offset) {
        return -1; /* a < b */
    } else if ((*sa)->slave_repl_offset < (*sb)->slave_repl_offset) {
        return 1; /* b > a */
    }

    /* If the replication offset is the same select the slave with that has
     * the lexicographically smaller runid. Note that we try to handle runid
     * == NULL as there are old Redis versions that don't publish runid in
     * INFO. A NULL runid is considered bigger than any other runid. */
    // 如果复制偏移量也相同，那么选出运行 ID 较低的那个从服务器
    // 注意，对于没有运行 ID 的旧版 Redis 来说，默认的运行 ID 为 NULL
    sa_runid = (*sa)->runid;
    sb_runid = (*sb)->runid;
    if (sa_runid == NULL && sb_runid == NULL) return 0;
    else if (sa_runid == NULL) return 1;  /* a > b */
    else if (sb_runid == NULL) return -1; /* a < b */
    return strcasecmp(sa_runid, sb_runid);
}

// 从主服务器的所有从服务器中，挑选一个作为新的主服务器
// 如果没有合格的新主服务器，那么返回 NULL
sentinelRedisInstance *sentinelSelectSlave(sentinelRedisInstance *master) {

    sentinelRedisInstance **instance =
        zmalloc(sizeof(instance[0])*dictSize(master->slaves));
    sentinelRedisInstance *selected = NULL;
    int instances = 0;
    dictIterator *di;
    dictEntry *de;
    mstime_t max_master_down_time = 0;

    // 计算可以接收的，从服务器与主服务器之间的最大下线时间
    // 这个值可以保证被选中的从服务器的数据库不会太旧
    if (master->flags & SRI_S_DOWN)
        max_master_down_time += mstime() - master->s_down_since_time;
    max_master_down_time += master->down_after_period * 10;

    // 遍历所有从服务器
    di = dictGetIterator(master->slaves);
    while((de = dictNext(di)) != NULL) {

        // 从服务器实例
        sentinelRedisInstance *slave = dictGetVal(de);
        mstime_t info_validity_time;

        // 忽略所有 SDOWN 、ODOWN 或者已断线的从服务器
        if (slave->flags & (SRI_S_DOWN|SRI_O_DOWN|SRI_DISCONNECTED)) continue;
        if (mstime() - slave->last_avail_time > SENTINEL_PING_PERIOD*5) continue;
        if (slave->slave_priority == 0) continue;

        /* If the master is in SDOWN state we get INFO for slaves every second.
         * Otherwise we get it with the usual period so we need to account for
         * a larger delay. */
        // 如果主服务器处于 SDOWN 状态，那么 Sentinel 以每秒一次的频率向从服务器发送 INFO 命令
        // 否则以平常频率向从服务器发送 INFO 命令
        // 这里要检查 INFO 命令的返回值是否合法，检查的时间会乘以一个倍数，以计算延迟
        if (master->flags & SRI_S_DOWN)
            info_validity_time = SENTINEL_PING_PERIOD*5;
        else
            info_validity_time = SENTINEL_INFO_PERIOD*3;

        // INFO 回复已过期，不考虑
        if (mstime() - slave->info_refresh > info_validity_time) continue;

        // 从服务器下线的时间过长，不考虑
        if (slave->master_link_down_time > max_master_down_time) continue;

        // 将被选中的 slave 保存到数组中
        instance[instances++] = slave;
    }
    dictReleaseIterator(di);

    if (instances) {

        // 对被选中的从服务器进行排序
        qsort(instance,instances,sizeof(sentinelRedisInstance*),
            compareSlavesForPromotion);
        
        // 分值最低的从服务器为被选中服务器
        selected = instance[0];
    }
    zfree(instance);

    // 返回被选中的从服务区
    return selected;
}

/* ---------------- Failover state machine implementation ------------------- */

// 准备执行故障转移
void sentinelFailoverWaitStart(sentinelRedisInstance *ri) {
    char *leader;
    int isleader;

    /* Check if we are the leader for the failover epoch. */
    // 获取给定纪元的领头 Sentinel
    leader = sentinelGetLeader(ri, ri->failover_epoch);
    // 本 Sentinel 是否为领头 Sentinel ？
    isleader = leader && strcasecmp(leader,server.runid) == 0;
    sdsfree(leader);

    /* If I'm not the leader, and it is not a forced failover via
     * SENTINEL FAILOVER, then I can't continue with the failover. */
    // 如果本 Sentinel 不是领头，并且这次故障迁移不是一次强制故障迁移操作
    // 那么本 Sentinel 不做动作
    if (!isleader && !(ri->flags & SRI_FORCE_FAILOVER)) {
        int election_timeout = SENTINEL_ELECTION_TIMEOUT;

        /* The election timeout is the MIN between SENTINEL_ELECTION_TIMEOUT
         * and the configured failover timeout. */
        // 当选的时长（类似于任期）是 SENTINEL_ELECTION_TIMEOUT
        // 和 Sentinel 设置的故障迁移时长之间的较小那个值
        if (election_timeout > ri->failover_timeout)
            election_timeout = ri->failover_timeout;

        /* Abort the failover if I'm not the leader after some time. */
        // Sentinel 的当选时间已过，取消故障转移计划
        if (mstime() - ri->failover_start_time > election_timeout) {
            sentinelEvent(REDIS_WARNING,"-failover-abort-not-elected",ri,"%@");
            // 取消故障转移
            sentinelAbortFailover(ri);
        }
        return;
    }

    // 本 Sentinel 作为领头，开始执行故障迁移操作...

    sentinelEvent(REDIS_WARNING,"+elected-leader",ri,"%@");

    // 进入选择从服务器状态
    ri->failover_state = SENTINEL_FAILOVER_STATE_SELECT_SLAVE;
    ri->failover_state_change_time = mstime();

    sentinelEvent(REDIS_WARNING,"+failover-state-select-slave",ri,"%@");
}

// 选择合适的从服务器作为新的主服务器
void sentinelFailoverSelectSlave(sentinelRedisInstance *ri) {

    // 在旧主服务器所属的从服务器中，选择新服务器
    sentinelRedisInstance *slave = sentinelSelectSlave(ri);

    /* We don't handle the timeout in this state as the function aborts
     * the failover or go forward in the next state. */
    // 没有合适的从服务器，直接终止故障转移操作
    if (slave == NULL) {

        // 没有可用的从服务器可以提升为新主服务器，故障转移操作无法执行
        sentinelEvent(REDIS_WARNING,"-failover-abort-no-good-slave",ri,"%@");

        // 中止故障转移
        sentinelAbortFailover(ri);

    } else {

        // 成功选定新主服务器

        // 发送事件
        sentinelEvent(REDIS_WARNING,"+selected-slave",slave,"%@");

        // 打开实例的升级标记
        slave->flags |= SRI_PROMOTED;

        // 记录被选中的从服务器
        ri->promoted_slave = slave;

        // 更新故障转移状态
        ri->failover_state = SENTINEL_FAILOVER_STATE_SEND_SLAVEOF_NOONE;

        // 更新状态改变时间
        ri->failover_state_change_time = mstime();

        // 发送事件
        sentinelEvent(REDIS_NOTICE,"+failover-state-send-slaveof-noone",
            slave, "%@");
    }
}

// 向被选中的从服务器发送 SLAVEOF no one 命令
// 将它升级为新的主服务器
void sentinelFailoverSendSlaveOfNoOne(sentinelRedisInstance *ri) {
    int retval;

    /* We can't send the command to the promoted slave if it is now
     * disconnected. Retry again and again with this state until the timeout
     * is reached, then abort the failover. */
    // 如果选中的从服务器断线了，那么在给定的时间内重试
    // 如果给定时间内选中的从服务器也没有上线，那么终止故障迁移操作
    // （一般来说出现这种情况的机会很小，因为在选择新的主服务器时，
    // 已经断线的从服务器是不会被选中的，所以这种情况只会出现在
    // 从服务器被选中，并且发送 SLAVEOF NO ONE 命令之前的这段时间内）
    if (ri->promoted_slave->flags & SRI_DISCONNECTED) {

        // 如果超过时限，就不再重试
        if (mstime() - ri->failover_state_change_time > ri->failover_timeout) {
            sentinelEvent(REDIS_WARNING,"-failover-abort-slave-timeout",ri,"%@");
            sentinelAbortFailover(ri);
        }
        return;
    }

    /* Send SLAVEOF NO ONE command to turn the slave into a master.
     *
     * 向被升级的从服务器发送 SLAVEOF NO ONE 命令，将它变为一个主服务器。
     *
     * We actually register a generic callback for this command as we don't
     * really care about the reply. We check if it worked indirectly observing
     * if INFO returns a different role (master instead of slave). 
     *
     * 这里没有为命令回复关联一个回调函数，因为从服务器是否已经转变为主服务器可以
     * 通过向从服务器发送 INFO 命令来确认
     */
    retval = sentinelSendSlaveOf(ri->promoted_slave,NULL,0);
    if (retval != REDIS_OK) return;
    sentinelEvent(REDIS_NOTICE, "+failover-state-wait-promotion",
        ri->promoted_slave,"%@");

    // 更新状态
    // 这个状态会让 Sentinel 等待被选中的从服务器升级为主服务器
    ri->failover_state = SENTINEL_FAILOVER_STATE_WAIT_PROMOTION;

    // 更新状态改变的时间
    ri->failover_state_change_time = mstime();
}

/* We actually wait for promotion indirectly checking with INFO when the
 * slave turns into a master. */
// Sentinel 会通过 INFO 命令的回复检查从服务器是否已经转变为主服务器
// 这里只负责检查时限
void sentinelFailoverWaitPromotion(sentinelRedisInstance *ri) {
    /* Just handle the timeout. Switching to the next state is handled
     * by the function parsing the INFO command of the promoted slave. */
    if (mstime() - ri->failover_state_change_time > ri->failover_timeout) {
        sentinelEvent(REDIS_WARNING,"-failover-abort-slave-timeout",ri,"%@");
        sentinelAbortFailover(ri);
    }
}

// 判断故障转移操作是否结束
// 结束可以因为超时，也可以因为所有从服务器已经同步到新主服务器
void sentinelFailoverDetectEnd(sentinelRedisInstance *master) {
    int not_reconfigured = 0, timeout = 0;
    dictIterator *di;
    dictEntry *de;

    // 上次 failover 状态更新以来，经过的时间
    mstime_t elapsed = mstime() - master->failover_state_change_time;

    /* We can't consider failover finished if the promoted slave is
     * not reachable. */
    // 如果新主服务器已经下线，那么故障转移操作不成功
    if (master->promoted_slave == NULL ||
        master->promoted_slave->flags & SRI_S_DOWN) return;

    /* The failover terminates once all the reachable slaves are properly
     * configured. */
    // 计算未完成同步的从服务器的数量
    di = dictGetIterator(master->slaves);
    while((de = dictNext(di)) != NULL) {
        sentinelRedisInstance *slave = dictGetVal(de);

        // 新主服务器和已完成同步的从服务器不计算在内
        if (slave->flags & (SRI_PROMOTED|SRI_RECONF_DONE)) continue;

        // 已下线的从服务器不计算在内
        if (slave->flags & SRI_S_DOWN) continue;

        // 增一
        not_reconfigured++;
    }
    dictReleaseIterator(di);

    /* Force end of failover on timeout. */
    // 故障操作因为超时而结束
    if (elapsed > master->failover_timeout) {
        // 忽略未完成的从服务器
        not_reconfigured = 0;
        // 打开超时标志
        timeout = 1;
        // 发送超时事件
        sentinelEvent(REDIS_WARNING,"+failover-end-for-timeout",master,"%@");
    }

    // 所有从服务器都已完成同步，故障转移结束
    if (not_reconfigured == 0) {
        sentinelEvent(REDIS_WARNING,"+failover-end",master,"%@");
        // 更新故障转移状态
        // 这一状态将告知 Sentinel ，所有从服务器都已经同步到新主服务器
        master->failover_state = SENTINEL_FAILOVER_STATE_UPDATE_CONFIG;
        // 更新状态改变的时间
        master->failover_state_change_time = mstime();
    }

    /* If I'm the leader it is a good idea to send a best effort SLAVEOF
     * command to all the slaves still not reconfigured to replicate with
     * the new master. */
    if (timeout) {
        dictIterator *di;
        dictEntry *de;

        // 遍历所有从服务器
        di = dictGetIterator(master->slaves);
        while((de = dictNext(di)) != NULL) {
            sentinelRedisInstance *slave = dictGetVal(de);
            int retval;

            // 跳过已发送 SLAVEOF 命令，以及已经完成同步的所有从服务器
            if (slave->flags &
                (SRI_RECONF_DONE|SRI_RECONF_SENT|SRI_DISCONNECTED)) continue;

            // 发送命令
            retval = sentinelSendSlaveOf(slave,
                    master->promoted_slave->addr->ip,
                    master->promoted_slave->addr->port);
            if (retval == REDIS_OK) {
                sentinelEvent(REDIS_NOTICE,"+slave-reconf-sent-be",slave,"%@");
                // 打开从服务器的 SLAVEOF 命令已发送标记
                slave->flags |= SRI_RECONF_SENT;
            }
        }
        dictReleaseIterator(di);
    }
}

/* Send SLAVE OF <new master address> to all the remaining slaves that
 * still don't appear to have the configuration updated. */
// 向所有尚未同步新主服务器的从服务器发送 SLAVEOF <new-master-address> 命令
void sentinelFailoverReconfNextSlave(sentinelRedisInstance *master) {
    dictIterator *di;
    dictEntry *de;
    int in_progress = 0;

    // 计算正在同步新主服务器的从服务器数量
    di = dictGetIterator(master->slaves);
    while((de = dictNext(di)) != NULL) {
        sentinelRedisInstance *slave = dictGetVal(de);

        // SLAVEOF 命令已发送，或者同步正在进行
        if (slave->flags & (SRI_RECONF_SENT|SRI_RECONF_INPROG))
            in_progress++;
    }
    dictReleaseIterator(di);

    // 如果正在同步的从服务器的数量少于 parallel-syncs 选项的值
    // 那么继续遍历从服务器，并让从服务器对新主服务器进行同步
    di = dictGetIterator(master->slaves);
    while(in_progress < master->parallel_syncs &&
          (de = dictNext(di)) != NULL)
    {
        sentinelRedisInstance *slave = dictGetVal(de);
        int retval;

        /* Skip the promoted slave, and already configured slaves. */
        // 跳过新主服务器，以及已经完成了同步的从服务器
        if (slave->flags & (SRI_PROMOTED|SRI_RECONF_DONE)) continue;

        /* Clear the SRI_RECONF_SENT flag if too much time elapsed without
         * the slave moving forward to the next state. */
        // 如果 SLAVEOF 命令已经发送了很久，但从服务器仍未完成同步
        // 那么尝试重新发送命令
        if ((slave->flags & SRI_RECONF_SENT) &&
            (mstime() - slave->slave_reconf_sent_time) >
            SENTINEL_SLAVE_RECONF_RETRY_PERIOD)
        {
            // 发送重拾同步事件
            sentinelEvent(REDIS_NOTICE,"-slave-reconf-sent-timeout",slave,"%@");
            // 清除已发送 SLAVEOF 命令的标记
            slave->flags &= ~SRI_RECONF_SENT;
        }

        /* Nothing to do for instances that are disconnected or already
         * in RECONF_SENT state. */
        // 如果已向从服务器发送 SLAVEOF 命令，或者同步正在进行
        // 又或者从服务器已断线，那么略过该服务器
        if (slave->flags & (SRI_DISCONNECTED|SRI_RECONF_SENT|SRI_RECONF_INPROG))
            continue;

        /* Send SLAVEOF <new master>. */
        // 向从服务器发送 SLAVEOF 命令，让它同步新主服务器
        retval = sentinelSendSlaveOf(slave,
                master->promoted_slave->addr->ip,
                master->promoted_slave->addr->port);
        if (retval == REDIS_OK) {

            // 将状态改为 SLAVEOF 命令已发送
            slave->flags |= SRI_RECONF_SENT;
            // 更新发送 SLAVEOF 命令的时间
            slave->slave_reconf_sent_time = mstime();
            sentinelEvent(REDIS_NOTICE,"+slave-reconf-sent",slave,"%@");
            // 增加当前正在同步的从服务器的数量
            in_progress++;
        }
    }
    dictReleaseIterator(di);

    /* Check if all the slaves are reconfigured and handle timeout. */
    // 判断是否所有从服务器的同步都已经完成
    sentinelFailoverDetectEnd(master);
}

/* This function is called when the slave is in
 * SENTINEL_FAILOVER_STATE_UPDATE_CONFIG state. In this state we need
 * to remove it from the master table and add the promoted slave instead. */
// 这个函数在 master 已下线，并且对这个 master 的故障迁移操作已经完成时调用
// 这个 master 会被移除出 master 表格，并由新的主服务器代替
void sentinelFailoverSwitchToPromotedSlave(sentinelRedisInstance *master) {

    /// 选出要添加的 master
    sentinelRedisInstance *ref = master->promoted_slave ?
                                 master->promoted_slave : master;

    // 发送更新 master 事件
    sentinelEvent(REDIS_WARNING,"+switch-master",master,"%s %s %d %s %d",
        // 原 master 信息
        master->name, master->addr->ip, master->addr->port,
        // 新 master 信息
        ref->addr->ip, ref->addr->port);

<<<<<<< HEAD
    // 记录原 master 信息
    old_master_ip = sdsdup(master->addr->ip);
    old_master_port = master->addr->port;

    // 用新主服务器的信息代替原 master 的信息
=======
>>>>>>> 2dfc5e35
    sentinelResetMasterAndChangeAddress(master,ref->addr->ip,ref->addr->port);
}

// 执行故障转移
void sentinelFailoverStateMachine(sentinelRedisInstance *ri) {
    redisAssert(ri->flags & SRI_MASTER);

    // master 未进入故障转移状态，直接返回
    if (!(ri->flags & SRI_FAILOVER_IN_PROGRESS)) return;

    switch(ri->failover_state) {

        // 等待故障转移开始
        case SENTINEL_FAILOVER_STATE_WAIT_START:
            sentinelFailoverWaitStart(ri);
            break;

        // 选择新主服务器
        case SENTINEL_FAILOVER_STATE_SELECT_SLAVE:
            sentinelFailoverSelectSlave(ri);
            break;
        
        // 升级被选中的从服务器为新主服务器
        case SENTINEL_FAILOVER_STATE_SEND_SLAVEOF_NOONE:
            sentinelFailoverSendSlaveOfNoOne(ri);
            break;

        // 等待升级生效，如果升级超时，那么重新选择新主服务器
        // 具体情况请看 sentinelRefreshInstanceInfo 函数
        case SENTINEL_FAILOVER_STATE_WAIT_PROMOTION:
            sentinelFailoverWaitPromotion(ri);
            break;

        // 向从服务器发送 SLAVEOF 命令，让它们同步新主服务器
        case SENTINEL_FAILOVER_STATE_RECONF_SLAVES:
            sentinelFailoverReconfNextSlave(ri);
            break;
    }
}

/* Abort a failover in progress:
 *
 * 关于中途停止执行故障转移：
 *
 * This function can only be called before the promoted slave acknowledged
 * the slave -> master switch. Otherwise the failover can't be aborted and
 * will reach its end (possibly by timeout). 
 *
 * 这个函数只能在被选中的从服务器升级为新的主服务器之前调用，
 * 否则故障转移就不能中途停止，
 * 并且会一直执行到结束。
 */
void sentinelAbortFailover(sentinelRedisInstance *ri) {
    redisAssert(ri->flags & SRI_FAILOVER_IN_PROGRESS);
    redisAssert(ri->failover_state <= SENTINEL_FAILOVER_STATE_WAIT_PROMOTION);

    // 移除相关标识
    ri->flags &= ~(SRI_FAILOVER_IN_PROGRESS|SRI_FORCE_FAILOVER);

    // 清除状态
    ri->failover_state = SENTINEL_FAILOVER_STATE_NONE;
    ri->failover_state_change_time = mstime();

    // 清除新主服务器的升级标识
    if (ri->promoted_slave) {
        ri->promoted_slave->flags &= ~SRI_PROMOTED;
        // 清空新服务器
        ri->promoted_slave = NULL;
    }
}

/* ======================== SENTINEL timer handler ==========================
 * This is the "main" our Sentinel, being sentinel completely non blocking
 * in design. The function is called every second.
 * -------------------------------------------------------------------------- */

/* Perform scheduled operations for the specified Redis instance. */
// 对给定的实例执行定期操作
void sentinelHandleRedisInstance(sentinelRedisInstance *ri) {

    /* ========== MONITORING HALF ============ */
    /* ==========     监控操作    =========*/

    /* Every kind of instance */
    /* 对所有类型实例进行处理 */

    // 如果有需要的话，创建连向实例的网络连接
    sentinelReconnectInstance(ri);

    // 根据情况，向实例发送 PING、 INFO 或者 PUBLISH 命令
    sentinelPingInstance(ri);

    /* ============== ACTING HALF ============= */
    /* ==============  故障检测   ============= */

    /* We don't proceed with the acting half if we are in TILT mode.
     * TILT happens when we find something odd with the time, like a
     * sudden change in the clock. */
    // 如果 Sentinel 处于 TILT 模式，那么不执行故障检测。
    if (sentinel.tilt) {

        // 如果 TILI 模式未解除，那么不执行动作
        if (mstime()-sentinel.tilt_start_time < SENTINEL_TILT_PERIOD) return;

        // 时间已过，退出 TILT 模式
        sentinel.tilt = 0;
        sentinelEvent(REDIS_WARNING,"-tilt",NULL,"#tilt mode exited");
    }

    /* Every kind of instance */
    // 检查给定实例是否进入 SDOWN 状态
    sentinelCheckSubjectivelyDown(ri);

    /* Masters and slaves */
    if (ri->flags & (SRI_MASTER|SRI_SLAVE)) {
        /* Nothing so far. */
    }

    /* Only masters */
    /* 对主服务器进行处理 */
    if (ri->flags & SRI_MASTER) {

        // 判断 master 是否进入 ODOWN 状态
        sentinelCheckObjectivelyDown(ri);

        // 如果主服务器进入了 ODOWN 状态，那么开始一次故障转移操作
        if (sentinelStartFailoverIfNeeded(ri))
            // 强制向其他 Sentinel 发送 SENTINEL is-master-down-by-addr 命令
            // 刷新其他 Sentinel 关于主服务器的状态
            sentinelAskMasterStateToOtherSentinels(ri,SENTINEL_ASK_FORCED);

        // 执行故障转移
        sentinelFailoverStateMachine(ri);

        // 如果有需要的话，向其他 Sentinel 发送 SENTINEL is-master-down-by-addr 命令
        // 刷新其他 Sentinel 关于主服务器的状态
        // 这一句是对那些没有进入 if(sentinelStartFailoverIfNeeded(ri)) { /* ... */ }
        // 语句的主服务器使用的
        sentinelAskMasterStateToOtherSentinels(ri,SENTINEL_NO_FLAGS);
    }
}

/* Perform scheduled operations for all the instances in the dictionary.
 * Recursively call the function against dictionaries of slaves. */
// 对被 Sentinel 监视的所有实例（包括主服务器、从服务器和其他 Sentinel ）
// 进行定期操作
//
//  sentinelHandleRedisInstance
//              |
//              |
//              v
//            master
//             /  \
//            /    \
//           v      v
//       slaves    sentinels
void sentinelHandleDictOfRedisInstances(dict *instances) {
    dictIterator *di;
    dictEntry *de;
    sentinelRedisInstance *switch_to_promoted = NULL;

    /* There are a number of things we need to perform against every master. */
    // 遍历多个实例，这些实例可以是多个主服务器、多个从服务器或者多个 sentinel
    di = dictGetIterator(instances);
    while((de = dictNext(di)) != NULL) {

        // 取出实例对应的实例结构
        sentinelRedisInstance *ri = dictGetVal(de);

        // 执行调度操作
        sentinelHandleRedisInstance(ri);

        // 如果被遍历的是主服务器，那么递归地遍历该主服务器的所有从服务器
        // 以及所有 sentinel
        if (ri->flags & SRI_MASTER) {

            // 所有从服务器
            sentinelHandleDictOfRedisInstances(ri->slaves);

            // 所有 sentinel
            sentinelHandleDictOfRedisInstances(ri->sentinels);

            // 对已下线主服务器（ri）的故障迁移已经完成
            // ri 的所有从服务器都已经同步到新主服务器
            if (ri->failover_state == SENTINEL_FAILOVER_STATE_UPDATE_CONFIG) {
                // 已选出新的主服务器
                switch_to_promoted = ri;
            }
        }
    }

    // 将原主服务器（已下线）从主服务器表格中移除，并使用新主服务器代替它
    if (switch_to_promoted)
        sentinelFailoverSwitchToPromotedSlave(switch_to_promoted);

    dictReleaseIterator(di);
}

/* This function checks if we need to enter the TITL mode.
 *
 * 这个函数检查 sentinel 是否需要进入 TITL 模式。
 *
 * The TILT mode is entered if we detect that between two invocations of the
 * timer interrupt, a negative amount of time, or too much time has passed.
 *
 * 当程序发现两次执行 sentinel 之间的时间差为负值，或者过大时，
 * 就会进入 TILT 模式。
 *
 * Note that we expect that more or less just 100 milliseconds will pass
 * if everything is fine. However we'll see a negative number or a
 * difference bigger than SENTINEL_TILT_TRIGGER milliseconds if one of the
 * following conditions happen:
 *
 * 通常来说，两次执行 sentinel 之间的差会在 100 毫秒左右，
 * 但当出现以下内容时，这个差就可能会出现异常：
 *
 * 1) The Sentinel process for some time is blocked, for every kind of
 * random reason: the load is huge, the computer was frozen for some time
 * in I/O or alike, the process was stopped by a signal. Everything.
 *    sentinel 进程因为某些原因而被阻塞，比如载入的数据太大，计算机 I/O 任务繁重，
 *    进程被信号停止，诸如此类。
 *
 * 2) The system clock was altered significantly.
 *    系统的时钟产生了非常明显的变化。
 *
 * Under both this conditions we'll see everything as timed out and failing
 * without good reasons. Instead we enter the TILT mode and wait
 * for SENTINEL_TILT_PERIOD to elapse before starting to act again.
 *
 * 当出现以上两种情况时， sentinel 可能会将任何实例都视为掉线，并无原因地判断实例为失效。
 * 为了避免这种情况，我们让 sentinel 进入 TILT 模式，
 * 停止进行任何动作，并等待 SENTINEL_TILT_PERIOD 秒钟。 
 *
 * During TILT time we still collect information, we just do not act. 
 *
 * TILT 模式下的 sentinel 仍然会进行监控并收集信息，
 * 它只是不执行诸如故障转移、下线判断之类的操作而已。
 */
void sentinelCheckTiltCondition(void) {

    // 计算当前时间
    mstime_t now = mstime();

    // 计算上次运行 sentinel 和当前时间的差
    mstime_t delta = now - sentinel.previous_time;

    // 如果差为负数，或者大于 2 秒钟，那么进入 TILT 模式
    if (delta < 0 || delta > SENTINEL_TILT_TRIGGER) {
        // 打开标记
        sentinel.tilt = 1;
        // 记录进入 TILT 模式的开始时间
        sentinel.tilt_start_time = mstime();
        // 打印事件
        sentinelEvent(REDIS_WARNING,"+tilt",NULL,"#tilt mode entered");
    }

    // 更新最后一次 sentinel 运行时间
    sentinel.previous_time = mstime();
}

// sentinel 模式的主函数，由 redis.c/serverCron 函数调用
void sentinelTimer(void) {

    // 记录本次 sentinel 调用的事件，
    // 并判断是否需要进入 TITL 模式
    sentinelCheckTiltCondition();

    // 执行定期操作
    // 比如 PING 实例、分析主服务器和从服务器的 INFO 命令
    // 向其他监视相同主服务器的 sentinel 发送问候信息
    // 并接收其他 sentinel 发来的问候信息
    // 执行故障转移操作，等等
    sentinelHandleDictOfRedisInstances(sentinel.masters);

    // 运行等待执行的脚本
    sentinelRunPendingScripts();

    // 清理已执行完毕的脚本，并重试出错的脚本
    sentinelCollectTerminatedScripts();

    // 杀死运行超时的脚本
    sentinelKillTimedoutScripts();

    /* We continuously change the frequency of the Redis "timer interrupt"
     * in order to desynchronize every Sentinel from every other.
     * This non-determinism avoids that Sentinels started at the same time
     * exactly continue to stay synchronized asking to be voted at the
     * same time again and again (resulting in nobody likely winning the
     * election because of split brain voting). */
    server.hz = REDIS_DEFAULT_HZ + rand() % REDIS_DEFAULT_HZ;
}<|MERGE_RESOLUTION|>--- conflicted
+++ resolved
@@ -626,14 +626,10 @@
 
     /* Remove usual Redis commands from the command table, then just add
      * the SENTINEL command. */
-<<<<<<< HEAD
+
     // 清空 Redis 服务器的命令表（该表用于普通模式）
-    dictEmpty(server.commands);
-
+    dictEmpty(server.commands,NULL);
     // 将 SENTINEL 模式所用的命令添加进命令表
-=======
-    dictEmpty(server.commands,NULL);
->>>>>>> 2dfc5e35
     for (j = 0; j < sizeof(sentinelcmds)/sizeof(sentinelcmds[0]); j++) {
         int retval;
         struct redisCommand *cmd = sentinelcmds+j;
@@ -1619,13 +1615,9 @@
     ri->slave_master_host = NULL;
     ri->last_avail_time = mstime();
     ri->last_pong_time = mstime();
-<<<<<<< HEAD
-
-    // 发送主服务器重置事件
-=======
     ri->role_reported_time = mstime();
     ri->role_reported = SRI_MASTER;
->>>>>>> 2dfc5e35
+    // 发送主服务器重置事件
     if (flags & SENTINEL_GENERATE_EVENT)
         sentinelEvent(REDIS_WARNING,"+reset-master",ri,"%@");
 }
@@ -2089,12 +2081,8 @@
 
 /* ====================== hiredis connection handling ======================= */
 
-<<<<<<< HEAD
-/* Completely disconnect an hiredis link from an instance. */
+/* Completely disconnect a hiredis link from an instance. */
 // 断开实例的连接
-=======
-/* Completely disconnect a hiredis link from an instance. */
->>>>>>> 2dfc5e35
 void sentinelKillLink(sentinelRedisInstance *ri, redisAsyncContext *c) {
     if (ri->cc == c) {
         ri->cc = NULL;
@@ -2330,22 +2318,9 @@
             // 新设置 runid
             if (ri->runid == NULL) {
                 ri->runid = sdsnewlen(l+7,40);
-<<<<<<< HEAD
-                // 标记这是新设置的 runid
-                first_runid = 1;
-
-            // 更新 runid
             } else {
+                // RUNID 不同，说明服务器已重启
                 if (strncmp(ri->runid,l+7,40) != 0) {
-
-                    // 标记 runid 已改变
-                    runid_changed = 1;
-
-                    // 发送重启事件
-=======
-            } else {
-                if (strncmp(ri->runid,l+7,40) != 0) {
->>>>>>> 2dfc5e35
                     sentinelEvent(REDIS_NOTICE,"+reboot",ri,"%@");
 
                     // 释放旧 ID ，设置新 ID
@@ -2479,39 +2454,15 @@
     // 实例被 Sentinel 标识为主服务器，但根据 INFO 命令的回复
     // 这个实例的身份为从服务器
     if ((ri->flags & SRI_MASTER) && role == SRI_SLAVE) {
-<<<<<<< HEAD
-
-        // 这是实例第一次通过 INFO 回复报告自己是一个从服务器
-        // 更新相关属性
-        if (ri->role_reported != SRI_SLAVE) {
-            // 报告时间
-            ri->role_reported_time = mstime();
-            // 报告的身份
-            ri->role_reported = SRI_SLAVE;
-            // 身份改变时间
-            ri->slave_conf_change_time = mstime();
-        }
-=======
         /* Nothing to do, but masters claiming to be slaves are
          * considered to be unreachable by Sentinel, so eventually
          * a failover will be triggered. */
->>>>>>> 2dfc5e35
+        // 如果一个主服务器变为从服务器，那么 Sentinel 将这个主服务器看作是不可用的
     }
 
     /* Handle slave -> master role switch. */
     // 处理从服务器转变为主服务器的情况
     if ((ri->flags & SRI_SLAVE) && role == SRI_MASTER) {
-<<<<<<< HEAD
-
-        // 这是实例第一次通过 INFO 回复报告自己是一个主服务器
-        // 更新相关属性
-        if (ri->role_reported != SRI_MASTER) {
-            ri->role_reported_time = mstime();
-            ri->role_reported = SRI_MASTER;
-        }
-
-=======
->>>>>>> 2dfc5e35
         /* If this is a promoted slave we can change state to the
          * failover state machine. */
         // 如果这是被选中升级为新主服务器的从服务器
@@ -4455,14 +4406,7 @@
         // 新 master 信息
         ref->addr->ip, ref->addr->port);
 
-<<<<<<< HEAD
-    // 记录原 master 信息
-    old_master_ip = sdsdup(master->addr->ip);
-    old_master_port = master->addr->port;
-
     // 用新主服务器的信息代替原 master 的信息
-=======
->>>>>>> 2dfc5e35
     sentinelResetMasterAndChangeAddress(master,ref->addr->ip,ref->addr->port);
 }
 
