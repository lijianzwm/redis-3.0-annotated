/* Redis Sentinel implementation
 *
 * Copyright (c) 2009-2012, Salvatore Sanfilippo <antirez at gmail dot com>
 * All rights reserved.
 *
 * Redistribution and use in source and binary forms, with or without
 * modification, are permitted provided that the following conditions are met:
 *
 *   * Redistributions of source code must retain the above copyright notice,
 *     this list of conditions and the following disclaimer.
 *   * Redistributions in binary form must reproduce the above copyright
 *     notice, this list of conditions and the following disclaimer in the
 *     documentation and/or other materials provided with the distribution.
 *   * Neither the name of Redis nor the names of its contributors may be used
 *     to endorse or promote products derived from this software without
 *     specific prior written permission.
 *
 * THIS SOFTWARE IS PROVIDED BY THE COPYRIGHT HOLDERS AND CONTRIBUTORS "AS IS"
 * AND ANY EXPRESS OR IMPLIED WARRANTIES, INCLUDING, BUT NOT LIMITED TO, THE
 * IMPLIED WARRANTIES OF MERCHANTABILITY AND FITNESS FOR A PARTICULAR PURPOSE
 * ARE DISCLAIMED. IN NO EVENT SHALL THE COPYRIGHT OWNER OR CONTRIBUTORS BE
 * LIABLE FOR ANY DIRECT, INDIRECT, INCIDENTAL, SPECIAL, EXEMPLARY, OR
 * CONSEQUENTIAL DAMAGES (INCLUDING, BUT NOT LIMITED TO, PROCUREMENT OF
 * SUBSTITUTE GOODS OR SERVICES; LOSS OF USE, DATA, OR PROFITS; OR BUSINESS
 * INTERRUPTION) HOWEVER CAUSED AND ON ANY THEORY OF LIABILITY, WHETHER IN
 * CONTRACT, STRICT LIABILITY, OR TORT (INCLUDING NEGLIGENCE OR OTHERWISE)
 * ARISING IN ANY WAY OUT OF THE USE OF THIS SOFTWARE, EVEN IF ADVISED OF THE
 * POSSIBILITY OF SUCH DAMAGE.
 */

#include "redis.h"
#include "hiredis.h"
#include "async.h"

#include <ctype.h>
#include <arpa/inet.h>
#include <sys/socket.h>
#include <sys/wait.h>
#include <fcntl.h>

extern char **environ;

// sentinel 的默认端口号
#define REDIS_SENTINEL_PORT 26379

/* ======================== Sentinel global state =========================== */

/* Address object, used to describe an ip:port pair. */
/* 地址对象，用于保存 IP 地址和端口 */
typedef struct sentinelAddr {
    char *ip;
    int port;
} sentinelAddr;

/* A Sentinel Redis Instance object is monitoring. */
/* 每个被监视的 Redis 实例都会创建一个 sentinelRedisInstance 结构
 * 而每个结构的 flags 值会是以下常量的一个或多个的并 */
// 实例是一个主服务器
#define SRI_MASTER  (1<<0)
// 实例是一个从服务器
#define SRI_SLAVE   (1<<1)
// 实例是一个 Sentinel
#define SRI_SENTINEL (1<<2)
// 实例已断线
#define SRI_DISCONNECTED (1<<3)
// 实例已处于 SDOWN 状态
#define SRI_S_DOWN (1<<4)   /* Subjectively down (no quorum). */
// 实例已处于 ODOWN 状态
#define SRI_O_DOWN (1<<5)   /* Objectively down (confirmed by others). */
// Sentinel 认为主服务器已下线
#define SRI_MASTER_DOWN (1<<6) /* A Sentinel with this flag set thinks that
                                   its master is down. */
// 正在对主服务器进行故障迁移
#define SRI_FAILOVER_IN_PROGRESS (1<<7) /* Failover is in progress for
                                           this master. */
// 实例是被选中的新主服务器（目前仍是从服务器）
#define SRI_PROMOTED (1<<8)            /* Slave selected for promotion. */
// 向从服务器发送 SLAVEOF 命令，让它们转向复制新主服务器
#define SRI_RECONF_SENT (1<<9)     /* SLAVEOF <newmaster> sent. */
// 从服务器正在与新主服务器进行同步
#define SRI_RECONF_INPROG (1<<10)   /* Slave synchronization in progress. */
// 从服务器与新主服务器同步完毕，开始复制新主服务器
#define SRI_RECONF_DONE (1<<11)     /* Slave synchronized with new master. */
// 对主服务器强制执行故障迁移操作
#define SRI_FORCE_FAILOVER (1<<12)  /* Force failover with master up. */
// 已经对返回 -BUSY 的服务器发送 SCRIPT KILL 命令
#define SRI_SCRIPT_KILL_SENT (1<<13) /* SCRIPT KILL already sent on -BUSY */

/* Note: times are in milliseconds. */
/* 各种时间常量，以毫秒为单位 */
// 发送 INFO 命令的间隔
#define SENTINEL_INFO_PERIOD 10000
// 发送 PING 命令的间隔
#define SENTINEL_PING_PERIOD 1000
// 发送 ASK 命令的间隔
#define SENTINEL_ASK_PERIOD 1000
// 发送 PUBLISH 命令的间隔
#define SENTINEL_PUBLISH_PERIOD 2000
// 默认的判断服务器已下线的时长
#define SENTINEL_DEFAULT_DOWN_AFTER 30000
// 默认的信息频道
#define SENTINEL_HELLO_CHANNEL "__sentinel__:hello"
// 默认的 TILT 触发时长
#define SENTINEL_TILT_TRIGGER 2000
// 默认的 TILT 环境时长（要多久才能退出 TITL 模式）
#define SENTINEL_TILT_PERIOD (SENTINEL_PING_PERIOD*30)
// 默认从服务器优先级
#define SENTINEL_DEFAULT_SLAVE_PRIORITY 100
// 默认的重新配置从服务器的间隔
#define SENTINEL_SLAVE_RECONF_RETRY_PERIOD 10000
// 默认的同时对新主服务器进行复制的从服务器个数
#define SENTINEL_DEFAULT_PARALLEL_SYNCS 1
// 默认的最少重连接间隔
#define SENTINEL_MIN_LINK_RECONNECT_PERIOD 15000
// 默认的故障迁移执行时长
#define SENTINEL_DEFAULT_FAILOVER_TIMEOUT (60*3*1000)
// 默认的最大积压命令数量
#define SENTINEL_MAX_PENDING_COMMANDS 100
// 默认的选举超时时长
#define SENTINEL_ELECTION_TIMEOUT 10000

/* Failover machine different states. */
/* 故障转移时的状态 */
// 没在执行故障迁移
#define SENTINEL_FAILOVER_STATE_NONE 0  /* No failover in progress. */
// 正在等待开始故障迁移
#define SENTINEL_FAILOVER_STATE_WAIT_START 1  /* Wait for failover_start_time*/ 
// 正在挑选作为新主服务器的从服务器
#define SENTINEL_FAILOVER_STATE_SELECT_SLAVE 2 /* Select slave to promote */
// 向被选中的从服务器发送 SLAVEOF no one
#define SENTINEL_FAILOVER_STATE_SEND_SLAVEOF_NOONE 3 /* Slave -> Master */
// 等待从服务器转变成主服务器 
#define SENTINEL_FAILOVER_STATE_WAIT_PROMOTION 4 /* Wait slave to change role */
// 向已下线主服务器的其他从服务器发送 SLAVEOF 命令
// 让它们复制新的主服务器
#define SENTINEL_FAILOVER_STATE_RECONF_SLAVES 5 /* SLAVEOF newmaster */
// 监视被升级的从服务器
#define SENTINEL_FAILOVER_STATE_UPDATE_CONFIG 6 /* Monitor promoted slave. */

/* 主从服务器之间的连接状态 */
// 连接正常
#define SENTINEL_MASTER_LINK_STATUS_UP 0
// 连接断开
#define SENTINEL_MASTER_LINK_STATUS_DOWN 1

/* Generic flags that can be used with different functions.
 * They use higher bits to avoid colliding with the function specific
 * flags. */
/* 可以用于多个函数的通用标识。
 * 使用高位来避免与一般标识冲突。 */
// 没有标识
#define SENTINEL_NO_FLAGS 0
// 生成事件
#define SENTINEL_GENERATE_EVENT (1<<16)
// 领头
#define SENTINEL_LEADER (1<<17)
// 观察者
#define SENTINEL_OBSERVER (1<<18)

/* Script execution flags and limits. */
/* 脚本执行状态和限制 */
// 脚本目前没有被执行
#define SENTINEL_SCRIPT_NONE 0
// 脚本正在执行
#define SENTINEL_SCRIPT_RUNNING 1
// 脚本队列保存脚本数量的最大值
#define SENTINEL_SCRIPT_MAX_QUEUE 256
// 同一时间可执行脚本的最大数量
#define SENTINEL_SCRIPT_MAX_RUNNING 16
// 脚本的最大执行时长
#define SENTINEL_SCRIPT_MAX_RUNTIME 60000 /* 60 seconds max exec time. */
// 脚本最大重试数量
#define SENTINEL_SCRIPT_MAX_RETRY 10
// 脚本重试之前的延迟时间
#define SENTINEL_SCRIPT_RETRY_DELAY 30000 /* 30 seconds between retries. */

// Sentinel 会为每个被监视的 Redis 实例创建相应的 sentinelRedisInstance 实例
// （被监视的实例可以是主服务器、从服务器、或者其他 Sentinel ）
typedef struct sentinelRedisInstance {
    
    // 实例的类型，以及该实例的当前状态
    int flags;      /* See SRI_... defines */
    
    // 实例的名字
    // 主服务器的名字由用户在配置文件中设置
    // 从服务器以及 Sentinel 的名字由 Sentinel 自动设置
    // 格式为 ip:port ，例如 "127.0.0.1:26379"
    char *name;     /* Master name from the point of view of this sentinel. */

    // 实例的运行 ID
    char *runid;    /* run ID of this instance. */

    // 配置纪元
    uint64_t config_epoch;  /* Configuration epoch. */

    // 实例的地址
    sentinelAddr *addr; /* Master host. */

    // 用于发送命令的异步连接
    redisAsyncContext *cc; /* Hiredis context for commands. */

    // 用于执行 SUBSCRIBE 命令、接收频道信息的异步连接
    // 仅在实例为主服务器时使用
    redisAsyncContext *pc; /* Hiredis context for Pub / Sub. */

    // 已发送但尚未回复的命令数量
    int pending_commands;   /* Number of commands sent waiting for a reply. */

    // cc 连接的创建时间
    mstime_t cc_conn_time; /* cc connection time. */
    
    // pc 连接的创建时间
    mstime_t pc_conn_time; /* pc connection time. */

    // 最后一次从这个实例接收信息的时间
    mstime_t pc_last_activity; /* Last time we received any message. */

    // 实例最后一次返回正确的 PING 命令回复的时间
    mstime_t last_avail_time; /* Last time the instance replied to ping with
                                 a reply we consider valid. */

    // 实例最后一次返回 PING 命令的时间，无论内容正确与否
    mstime_t last_pong_time;  /* Last time the instance replied to ping,
                                 whatever the reply was. That's used to check
                                 if the link is idle and must be reconnected. */

    // 最后一次向频道发送问候信息的时间
    // 只在当前实例为 sentinel 时使用
    mstime_t last_pub_time;   /* Last time we sent hello via Pub/Sub. */

    // 最后一次接收到这个 sentinel 发来的问候信息的时间
    // 只在当前实例为 sentinel 时使用
    mstime_t last_hello_time; /* Only used if SRI_SENTINEL is set. Last time
                                 we received an hello from this Sentinel
                                 via Pub/Sub. */

    // 最后一次回复 SENTINEL is-master-down-by-addr 命令的时间
    // 只在当前实例为 sentinel 时使用
    mstime_t last_master_down_reply_time; /* Time of last reply to
                                             SENTINEL is-master-down command. */

    // 实例被判断为 SDOWN 状态的时间
    mstime_t s_down_since_time; /* Subjectively down since time. */

    // 实例被判断为 ODOWN 状态的时间
    mstime_t o_down_since_time; /* Objectively down since time. */

    // SENTINEL down-after-milliseconds 选项所设定的值
    // 实例无响应多少毫秒之后才会被判断为主观下线（subjectively down）
    mstime_t down_after_period; /* Consider it down after that period. */

    // 从实例获取 INFO 命令的回复的时间
    mstime_t info_refresh;  /* Time at which we received INFO output from it. */

    /* Role and the first time we observed it.
     * This is useful in order to delay replacing what the instance reports
     * with our own configuration. We need to always wait some time in order
     * to give a chance to the leader to report the new configuration before
     * we do silly things. */
    // 实例的角色
    int role_reported;
    // 角色的更新时间
    mstime_t role_reported_time;

    // 最后一次从服务器的主服务器地址变更的时间
    mstime_t slave_conf_change_time; /* Last time slave master addr changed. */

    /* Master specific. */
    /* 主服务器实例特有的属性 -------------------------------------------------------------*/

    // 其他同样监控这个主服务器的所有 sentinel
    dict *sentinels;    /* Other sentinels monitoring the same master. */

    // 这个主服务器的所有从服务器
    dict *slaves;       /* Slaves for this master instance. */

    // SENTINEL monitor <master-name> <IP> <port> <quorum> 选项中的 quorum 参数
    // 判断这个实例为客观下线（objectively down）所需的支持投票数量
    int quorum;         /* Number of sentinels that need to agree on failure. */

    // SENTINEL parallel-syncs <master-name> <number> 选项的值
    // 在执行故障转移操作时，可以同时对新的主服务器进行同步的从服务器数量
    int parallel_syncs; /* How many slaves to reconfigure at same time. */

    // 连接主服务器和从服务器所需的密码
    char *auth_pass;    /* Password to use for AUTH against master & slaves. */

    /* Slave specific. */
    /* 从服务器实例特有的属性 -------------------------------------------------------------*/

    // 主从服务器连接断开的时间
    mstime_t master_link_down_time; /* Slave replication link down time. */

    // 从服务器优先级
    int slave_priority; /* Slave priority according to its INFO output. */

    // 执行故障转移操作时，从服务器发送 SLAVEOF <new-master> 命令的时间
    mstime_t slave_reconf_sent_time; /* Time at which we sent SLAVE OF <new> */

    // 主服务器的实例（在本实例为从服务器时使用）
    struct sentinelRedisInstance *master; /* Master instance if it's slave. */

    // INFO 命令的回复中记录的主服务器 IP
    char *slave_master_host;    /* Master host as reported by INFO */
    
    // INFO 命令的回复中记录的主服务器端口号
    int slave_master_port;      /* Master port as reported by INFO */

    // INFO 命令的回复中记录的主从服务器连接状态
    int slave_master_link_status; /* Master link status as reported by INFO */

    // 从服务器的复制偏移量
    unsigned long long slave_repl_offset; /* Slave replication offset. */

    /* Failover */
    /* 故障转移相关属性 -------------------------------------------------------------------*/


    // 如果这是一个主服务器实例，那么 leader 将是负责进行故障转移的 Sentinel 的运行 ID 。
    // 如果这是一个 Sentinel 实例，那么 leader 就是被选举出来的领头 Sentinel 。
    // 这个域只在 Sentinel 实例的 flags 属性的 SRI_MASTER_DOWN 标志处于打开状态时才有效。
    char *leader;       /* If this is a master instance, this is the runid of
                           the Sentinel that should perform the failover. If
                           this is a Sentinel, this is the runid of the Sentinel
                           that this Sentinel voted as leader. */
    // 领头的纪元
    uint64_t leader_epoch; /* Epoch of the 'leader' field. */
    // 当前执行中的故障转移的纪元
    uint64_t failover_epoch; /* Epoch of the currently started failover. */
    // 故障转移操作的当前状态
    int failover_state; /* See SENTINEL_FAILOVER_STATE_* defines. */

    // 状态改变的时间
    mstime_t failover_state_change_time;

    // 最后一次进行故障迁移的时间
    mstime_t failover_start_time;   /* Last failover attempt start time. */
    // 刷新故障迁移状态的最大时限
    mstime_t failover_timeout;      /* Max time to refresh failover state. */

    // 指向被提升为新主服务器的从服务器的指针
    struct sentinelRedisInstance *promoted_slave; /* Promoted slave instance. */

    /* Scripts executed to notify admin or reconfigure clients: when they
     * are set to NULL no script is executed. */
    // 一个文件路径，保存着 WARNING 级别的事件发生时执行的，
    // 用于通知管理员的脚本的地址
    char *notification_script;

    // 一个文件路径，保存着故障转移执行之前、之后、或者被中止时，
    // 需要执行的脚本的地址
    char *client_reconfig_script;

} sentinelRedisInstance;

/* Main state. */
/* Sentinel 的状态结构 */
struct sentinelState {

    // 当前纪元
    uint64_t current_epoch;     /* Current epoch. */

    // 保存了所有被这个 sentinel 监视的主服务器
    // 字典的键是主服务器的名字
    // 字典的值则是一个指向 sentinelRedisInstance 结构的指针
    dict *masters;      /* Dictionary of master sentinelRedisInstances.
                           Key is the instance name, value is the
                           sentinelRedisInstance structure pointer. */

    // 是否进入了 TILT 模式？
    int tilt;           /* Are we in TILT mode? */

    // 目前正在执行的脚本的数量
    int running_scripts;    /* Number of scripts in execution right now. */

    // 进入 TILT 模式的时间
    mstime_t tilt_start_time;   /* When TITL started. */

    // 最后一次执行时间处理器的时间
    mstime_t previous_time;     /* Last time we ran the time handler. */

    // 一个 FIFO 队列，包含了所有需要执行的用户脚本
    list *scripts_queue;    /* Queue of user scripts to execute. */

} sentinel;

/* A script execution job. */
// 脚本运行状态
typedef struct sentinelScriptJob {

    // 标志，记录了脚本是否运行
    int flags;              /* Script job flags: SENTINEL_SCRIPT_* */

    // 该脚本的已尝试执行次数
    int retry_num;          /* Number of times we tried to execute it. */

    // 要传给脚本的参数
    char **argv;            /* Arguments to call the script. */

    // 开始运行脚本的时间
    mstime_t start_time;    /* Script execution time if the script is running,
                               otherwise 0 if we are allowed to retry the
                               execution at any time. If the script is not
                               running and it's not 0, it means: do not run
                               before the specified time. */

    // 脚本由子进程执行，该属性记录子进程的 pid
    pid_t pid;              /* Script execution pid. */

} sentinelScriptJob;

/* ======================= hiredis ae.c adapters =============================
 * Note: this implementation is taken from hiredis/adapters/ae.h, however
 * we have our modified copy for Sentinel in order to use our allocator
 * and to have full control over how the adapter works. */

// 客户端适配器（adapter）结构
typedef struct redisAeEvents {

    // 客户端连接上下文
    redisAsyncContext *context;

    // 服务器的事件循环
    aeEventLoop *loop;

    // 套接字
    int fd;

    // 记录读事件以及写事件是否就绪
    int reading, writing;

} redisAeEvents;

// 读事件处理器 
static void redisAeReadEvent(aeEventLoop *el, int fd, void *privdata, int mask) {
    ((void)el); ((void)fd); ((void)mask);

    redisAeEvents *e = (redisAeEvents*)privdata;
    // 从连接中进行读取
    redisAsyncHandleRead(e->context);
}

// 写事件处理器
static void redisAeWriteEvent(aeEventLoop *el, int fd, void *privdata, int mask) {
    ((void)el); ((void)fd); ((void)mask);

    redisAeEvents *e = (redisAeEvents*)privdata;
    // 从连接中进行写入
    redisAsyncHandleWrite(e->context);
}

// 将读事件处理器安装到事件循环中
static void redisAeAddRead(void *privdata) {
    redisAeEvents *e = (redisAeEvents*)privdata;
    aeEventLoop *loop = e->loop;
    // 如果读事件处理器未安装，那么进行安装
    if (!e->reading) {
        e->reading = 1;
        aeCreateFileEvent(loop,e->fd,AE_READABLE,redisAeReadEvent,e);
    }
}

// 从事件循环中删除读事件处理器
static void redisAeDelRead(void *privdata) {
    redisAeEvents *e = (redisAeEvents*)privdata;
    aeEventLoop *loop = e->loop;
    // 仅在读事件处理器已安装的情况下进行删除
    if (e->reading) {
        e->reading = 0;
        aeDeleteFileEvent(loop,e->fd,AE_READABLE);
    }
}

// 将写事件处理器安装到事件循环中
static void redisAeAddWrite(void *privdata) {
    redisAeEvents *e = (redisAeEvents*)privdata;
    aeEventLoop *loop = e->loop;
    if (!e->writing) {
        e->writing = 1;
        aeCreateFileEvent(loop,e->fd,AE_WRITABLE,redisAeWriteEvent,e);
    }
}

// 从事件循环中删除写事件处理器
static void redisAeDelWrite(void *privdata) {
    redisAeEvents *e = (redisAeEvents*)privdata;
    aeEventLoop *loop = e->loop;
    if (e->writing) {
        e->writing = 0;
        aeDeleteFileEvent(loop,e->fd,AE_WRITABLE);
    }
}

// 清理事件
static void redisAeCleanup(void *privdata) {
    redisAeEvents *e = (redisAeEvents*)privdata;
    redisAeDelRead(privdata);
    redisAeDelWrite(privdata);
    zfree(e);
}

// 为上下文 ae 和事件循环 loop 创建 hiredis 适配器
// 并设置相关的异步处理函数
static int redisAeAttach(aeEventLoop *loop, redisAsyncContext *ac) {
    redisContext *c = &(ac->c);
    redisAeEvents *e;

    /* Nothing should be attached when something is already attached */
    if (ac->ev.data != NULL)
        return REDIS_ERR;

    /* Create container for context and r/w events */
    // 创建适配器
    e = (redisAeEvents*)zmalloc(sizeof(*e));
    e->context = ac;
    e->loop = loop;
    e->fd = c->fd;
    e->reading = e->writing = 0;

    /* Register functions to start/stop listening for events */
    // 设置异步调用函数
    ac->ev.addRead = redisAeAddRead;
    ac->ev.delRead = redisAeDelRead;
    ac->ev.addWrite = redisAeAddWrite;
    ac->ev.delWrite = redisAeDelWrite;
    ac->ev.cleanup = redisAeCleanup;
    ac->ev.data = e;

    return REDIS_OK;
}

/* ============================= Prototypes ================================= */

void sentinelLinkEstablishedCallback(const redisAsyncContext *c, int status);
void sentinelDisconnectCallback(const redisAsyncContext *c, int status);
void sentinelReceiveHelloMessages(redisAsyncContext *c, void *reply, void *privdata);
sentinelRedisInstance *sentinelGetMasterByName(char *name);
char *sentinelGetSubjectiveLeader(sentinelRedisInstance *master);
char *sentinelGetObjectiveLeader(sentinelRedisInstance *master);
int yesnotoi(char *s);
void sentinelDisconnectInstanceFromContext(const redisAsyncContext *c);
void sentinelKillLink(sentinelRedisInstance *ri, redisAsyncContext *c);
const char *sentinelRedisInstanceTypeStr(sentinelRedisInstance *ri);
void sentinelAbortFailover(sentinelRedisInstance *ri);
void sentinelEvent(int level, char *type, sentinelRedisInstance *ri, const char *fmt, ...);
sentinelRedisInstance *sentinelSelectSlave(sentinelRedisInstance *master);
void sentinelScheduleScriptExecution(char *path, ...);
void sentinelStartFailover(sentinelRedisInstance *master);
void sentinelDiscardReplyCallback(redisAsyncContext *c, void *reply, void *privdata);
int sentinelSendSlaveOf(sentinelRedisInstance *ri, char *host, int port);
char *sentinelVoteLeader(sentinelRedisInstance *master, uint64_t req_epoch, char *req_runid, uint64_t *leader_epoch);
void sentinelFlushConfig(void);

/* ========================= Dictionary types =============================== */

unsigned int dictSdsHash(const void *key);
int dictSdsKeyCompare(void *privdata, const void *key1, const void *key2);
void releaseSentinelRedisInstance(sentinelRedisInstance *ri);

void dictInstancesValDestructor (void *privdata, void *obj) {
    releaseSentinelRedisInstance(obj);
}

/* Instance name (sds) -> instance (sentinelRedisInstance pointer)
 *
 * also used for: sentinelRedisInstance->sentinels dictionary that maps
 * sentinels ip:port to last seen time in Pub/Sub hello message. */
// 这个字典类型有两个作用：
// 1） 将实例名字映射到一个 sentinelRedisInstance 指针
// 2） 将 sentinelRedisInstance 指针映射到一个字典，
//     字典的键是 Sentinel 的 ip:port 地址，
//     字典的值是该 Sentinel 最后一次向频道发送信息的时间
dictType instancesDictType = {
    dictSdsHash,               /* hash function */
    NULL,                      /* key dup */
    NULL,                      /* val dup */
    dictSdsKeyCompare,         /* key compare */
    NULL,                      /* key destructor */
    dictInstancesValDestructor /* val destructor */
};

/* Instance runid (sds) -> votes (long casted to void*)
 *
 * This is useful into sentinelGetObjectiveLeader() function in order to
 * count the votes and understand who is the leader. */
// 将一个运行 ID 映射到一个 cast 成 void* 类型的 long 值的投票数量上
// 用于统计客观 leader sentinel
dictType leaderVotesDictType = {
    dictSdsHash,               /* hash function */
    NULL,                      /* key dup */
    NULL,                      /* val dup */
    dictSdsKeyCompare,         /* key compare */
    NULL,                      /* key destructor */
    NULL                       /* val destructor */
};

/* =========================== Initialization =============================== */

void sentinelCommand(redisClient *c);
void sentinelInfoCommand(redisClient *c);

// 服务器在 sentinel 模式下可执行的命令
struct redisCommand sentinelcmds[] = {
    {"ping",pingCommand,1,"",0,NULL,0,0,0,0,0},
    {"sentinel",sentinelCommand,-2,"",0,NULL,0,0,0,0,0},
    {"subscribe",subscribeCommand,-2,"",0,NULL,0,0,0,0,0},
    {"unsubscribe",unsubscribeCommand,-1,"",0,NULL,0,0,0,0,0},
    {"psubscribe",psubscribeCommand,-2,"",0,NULL,0,0,0,0,0},
    {"punsubscribe",punsubscribeCommand,-1,"",0,NULL,0,0,0,0,0},
    {"info",sentinelInfoCommand,-1,"",0,NULL,0,0,0,0,0}
};

/* This function overwrites a few normal Redis config default with Sentinel
 * specific defaults. */
// 这个函数会用 Sentinel 所属的属性覆盖服务器默认的属性
void initSentinelConfig(void) {
    server.port = REDIS_SENTINEL_PORT;
}

/* Perform the Sentinel mode initialization. */
// 以 Sentinel 模式初始化服务器
void initSentinel(void) {
    int j;

    /* Remove usual Redis commands from the command table, then just add
     * the SENTINEL command. */
    // 清空 Redis 服务器的命令表（该表用于普通模式）
    dictEmpty(server.commands);

    // 将 SENTINEL 模式所用的命令添加进命令表
    for (j = 0; j < sizeof(sentinelcmds)/sizeof(sentinelcmds[0]); j++) {
        int retval;
        struct redisCommand *cmd = sentinelcmds+j;

        retval = dictAdd(server.commands, sdsnew(cmd->name), cmd);
        redisAssert(retval == DICT_OK);
    }

    /* Initialize various data structures. */
    /* 初始化 Sentinel 的状态 */
    // 初始化纪元
    sentinel.current_epoch = 0;
    // 初始化保存主服务器信息的字典
    sentinel.masters = dictCreate(&instancesDictType,NULL);

    // 初始化 TILT 模式的相关选项
    sentinel.tilt = 0;
    sentinel.tilt_start_time = 0;
    sentinel.previous_time = mstime();

    // 初始化脚本相关选项
    sentinel.running_scripts = 0;
    sentinel.scripts_queue = listCreate();
}

/* This function gets called when the server is in Sentinel mode, started,
 * loaded the configuration, and is ready for normal operations. */
// 这个函数在 Sentinel 准备就绪，可以执行操作时执行
void sentinelIsRunning(void) {
    redisLog(REDIS_WARNING,"Sentinel runid is %s", server.runid);

    // Sentinel 不能在没有配置文件的情况下执行
    if (server.configfile == NULL || access(server.configfile,W_OK) == -1) {
        redisLog(REDIS_WARNING,"Sentinel started without a config file, or config file not writable. Exiting...");
        exit(1);
    }
}

/* ============================== sentinelAddr ============================== */

/* Create a sentinelAddr object and return it on success.
 *
 * 创建一个 sentinel 地址对象，并在创建成功时返回该对象。
 *
 * On error NULL is returned and errno is set to:
 *
 * 函数在出错时返回 NULL ，并将 errnor 设为以下值：
 *
 *  ENOENT: Can't resolve the hostname.
 *          不能解释 hostname
 *
 *  EINVAL: Invalid port number.
 *          端口号不正确
 */
sentinelAddr *createSentinelAddr(char *hostname, int port) {
    char buf[32];
    sentinelAddr *sa;

    // 检查端口号
    if (port <= 0 || port > 65535) {
        errno = EINVAL;
        return NULL;
    }

    // 检查并创建地址
    if (anetResolve(NULL,hostname,buf,sizeof(buf)) == ANET_ERR) {
        errno = ENOENT;
        return NULL;
    }

    // 创建并返回地址结构
    sa = zmalloc(sizeof(*sa));
    sa->ip = sdsnew(buf);
    sa->port = port;
    return sa;
}

/* Return a duplicate of the source address. */
// 复制并返回给定地址的一个副本
sentinelAddr *dupSentinelAddr(sentinelAddr *src) {
    sentinelAddr *sa;

    sa = zmalloc(sizeof(*sa));
    sa->ip = sdsnew(src->ip);
    sa->port = src->port;
    return sa;
}

/* Free a Sentinel address. Can't fail. */
// 释放 Sentinel 地址
void releaseSentinelAddr(sentinelAddr *sa) {
    sdsfree(sa->ip);
    zfree(sa);
}

/* Return non-zero if two addresses are equal. */
// 如果两个地址相同，那么返回 0
int sentinelAddrIsEqual(sentinelAddr *a, sentinelAddr *b) {
    return a->port == b->port && !strcasecmp(a->ip,b->ip);
}

/* =========================== Events notification ========================== */

/* Send an event to log, pub/sub, user notification script.
 *
 * 将事件发送到日志、频道，以及用户提醒脚本。
 * 
 * 'level' is the log level for logging. Only REDIS_WARNING events will trigger
 * the execution of the user notification script.
 *
 * level 是日志的级别。只有 REDIS_WARNING 级别的日志会触发用户提醒脚本。
 *
 * 'type' is the message type, also used as a pub/sub channel name.
 *
 * type 是信息的类型，也用作频道的名字。
 *
 * 'ri', is the redis instance target of this event if applicable, and is
 * used to obtain the path of the notification script to execute.
 *
 * ri 是引发事件的 Redis 实例，它可以用来获取可执行的用户脚本。
 *
 * The remaining arguments are printf-alike.
 *
 * 剩下的都是类似于传给 printf 函数的参数。
 *
 * If the format specifier starts with the two characters "%@" then ri is
 * not NULL, and the message is prefixed with an instance identifier in the
 * following format:
 *
 * 如果格式指定以 "%@" 两个字符开头，并且 ri 不为空，
 * 那么信息将使用以下实例标识符为开头：
 *
 *  <instance type> <instance name> <ip> <port>
 *
 *  If the instance type is not master, than the additional string is
 *  added to specify the originating master:
 *
 *  如果实例的类型不是主服务器，那么以下内容会被追加到信息的后面，
 *  用于指定目标主服务器：
 *
 *  @ <master name> <master ip> <master port>
 *
 *  Any other specifier after "%@" is processed by printf itself.
 *
 * "%@" 之后的其他指派器（specifier）都和 printf 函数所使用的指派器一样。
 */
void sentinelEvent(int level, char *type, sentinelRedisInstance *ri,
                   const char *fmt, ...) {
    va_list ap;
    // 日志字符串
    char msg[REDIS_MAX_LOGMSG_LEN];
    robj *channel, *payload;

    /* Handle %@ */
    // 处理 %@
    if (fmt[0] == '%' && fmt[1] == '@') {

        // 如果 ri 实例是主服务器，那么 master 就是 NULL 
        // 否则 ri 就是一个从服务器或者 sentinel ，而 master 就是该实例的主服务器
        //
        // sentinelRedisInstance *master = NULL;
        // if (~(ri->flags & SRI_MASTER))
        //     master = ri->master;
        sentinelRedisInstance *master = (ri->flags & SRI_MASTER) ?
                                         NULL : ri->master;

        if (master) {
            
            // ri 不是主服务器

            snprintf(msg, sizeof(msg), "%s %s %s %d @ %s %s %d",
                // 打印 ri 的类型
                sentinelRedisInstanceTypeStr(ri),
                // 打印 ri 的名字、IP 和端口号
                ri->name, ri->addr->ip, ri->addr->port,
                // 打印 ri 的主服务器的名字、 IP 和端口号
                master->name, master->addr->ip, master->addr->port);
        } else {

            // ri 是主服务器

            snprintf(msg, sizeof(msg), "%s %s %s %d",
                // 打印 ri 的类型
                sentinelRedisInstanceTypeStr(ri),
                // 打印 ri 的名字、IP 和端口号
                ri->name, ri->addr->ip, ri->addr->port);
        }

        // 跳过已处理的 "%@" 字符
        fmt += 2;

    } else {
        msg[0] = '\0';
    }

    /* Use vsprintf for the rest of the formatting if any. */
    // 打印之后的内容，格式和平常的 printf 一样
    if (fmt[0] != '\0') {
        va_start(ap, fmt);
        vsnprintf(msg+strlen(msg), sizeof(msg)-strlen(msg), fmt, ap);
        va_end(ap);
    }

    /* Log the message if the log level allows it to be logged. */
    // 如果日志的级别足够高的话，那么记录到日志中
    if (level >= server.verbosity)
        redisLog(level,"%s %s",type,msg);

    /* Publish the message via Pub/Sub if it's not a debugging one. */
    // 如果日志不是 DEBUG 日志，那么将它发送到频道中
    if (level != REDIS_DEBUG) {
        // 频道
        channel = createStringObject(type,strlen(type));
        // 内容
        payload = createStringObject(msg,strlen(msg));
        // 发送信息
        pubsubPublishMessage(channel,payload);
        decrRefCount(channel);
        decrRefCount(payload);
    }

    /* Call the notification script if applicable. */
    // 如果有需要的话，调用提醒脚本
    if (level == REDIS_WARNING && ri != NULL) {
        sentinelRedisInstance *master = (ri->flags & SRI_MASTER) ?
                                         ri : ri->master;
        if (master->notification_script) {
            sentinelScheduleScriptExecution(master->notification_script,
                type,msg,NULL);
        }
    }
}

/* ============================ script execution ============================ */

/* Release a script job structure and all the associated data. */
void sentinelReleaseScriptJob(sentinelScriptJob *sj) {
    int j = 0;

    while(sj->argv[j]) sdsfree(sj->argv[j++]);
    zfree(sj->argv);
    zfree(sj);
}

// 将给定参数和脚本放入队列
#define SENTINEL_SCRIPT_MAX_ARGS 16
void sentinelScheduleScriptExecution(char *path, ...) {
    va_list ap;
    char *argv[SENTINEL_SCRIPT_MAX_ARGS+1];
    int argc = 1;
    sentinelScriptJob *sj;

    // 生成参数
    va_start(ap, path);
    while(argc < SENTINEL_SCRIPT_MAX_ARGS) {
        argv[argc] = va_arg(ap,char*);
        if (!argv[argc]) break;
        argv[argc] = sdsnew(argv[argc]); /* Copy the string. */
        argc++;
    }
    va_end(ap);
    argv[0] = sdsnew(path);
    
    // 初始化脚本结构
    sj = zmalloc(sizeof(*sj));
    sj->flags = SENTINEL_SCRIPT_NONE;
    sj->retry_num = 0;
    sj->argv = zmalloc(sizeof(char*)*(argc+1));
    sj->start_time = 0;
    sj->pid = 0;
    memcpy(sj->argv,argv,sizeof(char*)*(argc+1));

    // 添加到等待执行脚本队列的末尾， FIFO
    listAddNodeTail(sentinel.scripts_queue,sj);

    /* Remove the oldest non running script if we already hit the limit. */
    // 如果入队的脚本数量太多，那么移除最旧的未执行脚本
    if (listLength(sentinel.scripts_queue) > SENTINEL_SCRIPT_MAX_QUEUE) {
        listNode *ln;
        listIter li;

        listRewind(sentinel.scripts_queue,&li);
        while ((ln = listNext(&li)) != NULL) {
            sj = ln->value;

            // 不删除正在运行的脚本
            if (sj->flags & SENTINEL_SCRIPT_RUNNING) continue;
            /* The first node is the oldest as we add on tail. */
            listDelNode(sentinel.scripts_queue,ln);
            sentinelReleaseScriptJob(sj);
            break;
        }
        redisAssert(listLength(sentinel.scripts_queue) <=
                    SENTINEL_SCRIPT_MAX_QUEUE);
    }
}

/* Lookup a script in the scripts queue via pid, and returns the list node
 * (so that we can easily remove it from the queue if needed). */
// 根据 pid ，查找正在运行中的脚本
listNode *sentinelGetScriptListNodeByPid(pid_t pid) {
    listNode *ln;
    listIter li;

    listRewind(sentinel.scripts_queue,&li);
    while ((ln = listNext(&li)) != NULL) {
        sentinelScriptJob *sj = ln->value;

        if ((sj->flags & SENTINEL_SCRIPT_RUNNING) && sj->pid == pid)
            return ln;
    }
    return NULL;
}

/* Run pending scripts if we are not already at max number of running
 * scripts. */
// 运行等待执行的脚本
void sentinelRunPendingScripts(void) {
    listNode *ln;
    listIter li;
    mstime_t now = mstime();

    /* Find jobs that are not running and run them, from the top to the
     * tail of the queue, so we run older jobs first. */
    // 如果运行的脚本数量未超过最大值，
    // 那么从 FIFO 队列中取出未运行的脚本，并运行该脚本
    listRewind(sentinel.scripts_queue,&li);
    while (sentinel.running_scripts < SENTINEL_SCRIPT_MAX_RUNNING &&
           (ln = listNext(&li)) != NULL)
    {
        sentinelScriptJob *sj = ln->value;
        pid_t pid;

        /* Skip if already running. */
        // 跳过已运行脚本
        if (sj->flags & SENTINEL_SCRIPT_RUNNING) continue;

        /* Skip if it's a retry, but not enough time has elapsed. */
        // 这是一个重试脚本，但它刚刚执行完，稍后再重试
        if (sj->start_time && sj->start_time > now) continue;

        // 打开运行标记
        sj->flags |= SENTINEL_SCRIPT_RUNNING;
        // 记录开始时间
        sj->start_time = mstime();
        // 增加重试计数器
        sj->retry_num++;

        // 创建子进程
        pid = fork();

        if (pid == -1) {
            
            // 创建子进程失败

            /* Parent (fork error).
             * We report fork errors as signal 99, in order to unify the
             * reporting with other kind of errors. */
            sentinelEvent(REDIS_WARNING,"-script-error",NULL,
                          "%s %d %d", sj->argv[0], 99, 0);
            sj->flags &= ~SENTINEL_SCRIPT_RUNNING;
            sj->pid = 0;
        } else if (pid == 0) {

            // 子进程执行脚本

            /* Child */
            execve(sj->argv[0],sj->argv,environ);
            /* If we are here an error occurred. */
            _exit(2); /* Don't retry execution. */
        } else {

            // 父进程
            
            // 增加运行脚本计数器
            sentinel.running_scripts++;

            // 记录 pid
            sj->pid = pid;

            // 发送脚本运行信号
            sentinelEvent(REDIS_DEBUG,"+script-child",NULL,"%ld",(long)pid);
        }
    }
}

/* How much to delay the execution of a script that we need to retry after
 * an error?
 *
 * We double the retry delay for every further retry we do. So for instance
 * if RETRY_DELAY is set to 30 seconds and the max number of retries is 10
 * starting from the second attempt to execute the script the delays are:
 * 30 sec, 60 sec, 2 min, 4 min, 8 min, 16 min, 32 min, 64 min, 128 min. */
// 计算重试脚本前的延迟时间
mstime_t sentinelScriptRetryDelay(int retry_num) {
    mstime_t delay = SENTINEL_SCRIPT_RETRY_DELAY;

    while (retry_num-- > 1) delay *= 2;
    return delay;
}

/* Check for scripts that terminated, and remove them from the queue if the
 * script terminated successfully. If instead the script was terminated by
 * a signal, or returned exit code "1", it is scheduled to run again if
 * the max number of retries did not already elapsed. */
// 检查脚本的退出状态，并在脚本成功退出时，将脚本从队列中删除。
// 如果脚本被信号终结，或者返回退出代码 1 ，那么只要该脚本的重试次数未超过限制
// 那么该脚本就会被调度，并等待重试
void sentinelCollectTerminatedScripts(void) {
    int statloc;
    pid_t pid;

    // 获取子进程信号
    while ((pid = wait3(&statloc,WNOHANG,NULL)) > 0) {
        int exitcode = WEXITSTATUS(statloc);
        int bysignal = 0;
        listNode *ln;
        sentinelScriptJob *sj;

        // 发送脚本终结信号
        if (WIFSIGNALED(statloc)) bysignal = WTERMSIG(statloc);
        sentinelEvent(REDIS_DEBUG,"-script-child",NULL,"%ld %d %d",
            (long)pid, exitcode, bysignal);
        
        // 在队列中安 pid 查找脚本
        ln = sentinelGetScriptListNodeByPid(pid);
        if (ln == NULL) {
            redisLog(REDIS_WARNING,"wait3() returned a pid (%ld) we can't find in our scripts execution queue!", (long)pid);
            continue;
        }
        sj = ln->value;

        /* If the script was terminated by a signal or returns an
         * exit code of "1" (that means: please retry), we reschedule it
         * if the max number of retries is not already reached. */
        if ((bysignal || exitcode == 1) &&
            sj->retry_num != SENTINEL_SCRIPT_MAX_RETRY)
        {
            // 重试脚本

            sj->flags &= ~SENTINEL_SCRIPT_RUNNING;
            sj->pid = 0;
            sj->start_time = mstime() +
                             sentinelScriptRetryDelay(sj->retry_num);
        } else {
            /* Otherwise let's remove the script, but log the event if the
             * execution did not terminated in the best of the ways. */

            // 发送脚本执行错误事件
            if (bysignal || exitcode != 0) {
                sentinelEvent(REDIS_WARNING,"-script-error",NULL,
                              "%s %d %d", sj->argv[0], bysignal, exitcode);
            }

            // 将脚本从队列中删除
            listDelNode(sentinel.scripts_queue,ln);
            sentinelReleaseScriptJob(sj);
            sentinel.running_scripts--;
        }
    }
}

/* Kill scripts in timeout, they'll be collected by the
 * sentinelCollectTerminatedScripts() function. */
// 杀死超时脚本，这些脚本会被 sentinelCollectTerminatedScripts 函数回收处理
void sentinelKillTimedoutScripts(void) {
    listNode *ln;
    listIter li;
    mstime_t now = mstime();

    // 遍历队列中的所有脚本
    listRewind(sentinel.scripts_queue,&li);
    while ((ln = listNext(&li)) != NULL) {
        sentinelScriptJob *sj = ln->value;

        // 选出那些正在执行，并且执行时间超过限制的脚本
        if (sj->flags & SENTINEL_SCRIPT_RUNNING &&
            (now - sj->start_time) > SENTINEL_SCRIPT_MAX_RUNTIME)
        {
            // 发送脚本超时事件
            sentinelEvent(REDIS_WARNING,"-script-timeout",NULL,"%s %ld",
                sj->argv[0], (long)sj->pid);

            // 杀死脚本进程
            kill(sj->pid,SIGKILL);
        }
    }
}

/* Implements SENTINEL PENDING-SCRIPTS command. */
// 打印脚本队列中所有脚本的状态
void sentinelPendingScriptsCommand(redisClient *c) {
    listNode *ln;
    listIter li;

    addReplyMultiBulkLen(c,listLength(sentinel.scripts_queue));
    listRewind(sentinel.scripts_queue,&li);
    while ((ln = listNext(&li)) != NULL) {
        sentinelScriptJob *sj = ln->value;
        int j = 0;

        addReplyMultiBulkLen(c,10);

        addReplyBulkCString(c,"argv");
        while (sj->argv[j]) j++;
        addReplyMultiBulkLen(c,j);
        j = 0;
        while (sj->argv[j]) addReplyBulkCString(c,sj->argv[j++]);

        addReplyBulkCString(c,"flags");
        addReplyBulkCString(c,
            (sj->flags & SENTINEL_SCRIPT_RUNNING) ? "running" : "scheduled");

        addReplyBulkCString(c,"pid");
        addReplyBulkLongLong(c,sj->pid);

        if (sj->flags & SENTINEL_SCRIPT_RUNNING) {
            addReplyBulkCString(c,"run-time");
            addReplyBulkLongLong(c,mstime() - sj->start_time);
        } else {
            mstime_t delay = sj->start_time ? (sj->start_time-mstime()) : 0;
            if (delay < 0) delay = 0;
            addReplyBulkCString(c,"run-delay");
            addReplyBulkLongLong(c,delay);
        }

        addReplyBulkCString(c,"retry-num");
        addReplyBulkLongLong(c,sj->retry_num);
    }
}

/* This function calls, if any, the client reconfiguration script with the
 * following parameters:
 *
 * 当该函数执行时，使用以下格式的参数调用客户端重配置脚本
 *
 * <master-name> <role> <state> <from-ip> <from-port> <to-ip> <to-port>
 *
 * It is called every time a failover is performed.
 *
 * 这个函数在每次执行故障迁移时都会执行一次。
 *
 * <state> is currently always "failover".
 * <role> is either "leader" or "observer".
 *
 * <state> 总是 "failover" ，而 <role> 可以是 "leader" 或者 "observer"
 *
 * from/to fields are respectively master -> promoted slave addresses for
 * "start" and "end". 
 */
void sentinelCallClientReconfScript(sentinelRedisInstance *master, int role, char *state, sentinelAddr *from, sentinelAddr *to) {
    char fromport[32], toport[32];

    if (master->client_reconfig_script == NULL) return;
    ll2string(fromport,sizeof(fromport),from->port);
    ll2string(toport,sizeof(toport),to->port);
    // 将给定参数和脚本放进度列，等待执行
    sentinelScheduleScriptExecution(master->client_reconfig_script,
        master->name,
        (role == SENTINEL_LEADER) ? "leader" : "observer",
        state, from->ip, fromport, to->ip, toport, NULL);
}

/* ========================== sentinelRedisInstance ========================= */

/* Create a redis instance, the following fields must be populated by the
 * caller if needed:
 *
 * 创建一个 Redis 实例，在有需要时，以下两个域需要从调用者提取：
 *
 * runid: set to NULL but will be populated once INFO output is received.
 *        设置为 NULL ，并在接收到 INFO 命令的回复时设置
 *
 * info_refresh: is set to 0 to mean that we never received INFO so far.
 *               如果这个值为 0 ，那么表示我们未收到过 INFO 信息。
 *
 * If SRI_MASTER is set into initial flags the instance is added to
 * sentinel.masters table.
 *
 * 如果 flags 参数为 SRI_MASTER ，
 * 那么这个实例会被添加到 sentinel.masters 表。
 *
 * if SRI_SLAVE or SRI_SENTINEL is set then 'master' must be not NULL and the
 * instance is added into master->slaves or master->sentinels table.
 *
 * 如果 flags 为 SRI_SLAVE 或者 SRI_SENTINEL ，
 * 那么 master 参数不能为 NULL ，
 * SRI_SLAVE 类型的实例会被添加到 master->slaves 表中，
 * 而 SRI_SENTINEL 类型的实例则会被添加到 master->sentinels 表中。
 *
 * If the instance is a slave or sentinel, the name parameter is ignored and
 * is created automatically as hostname:port.
 *
 * 如果实例是从服务器或者 sentinel ，那么 name 参数会被自动忽略，
 * 实例的名字会被自动设置为 hostname:port 。
 *
 * The function fails if hostname can't be resolved or port is out of range.
 * When this happens NULL is returned and errno is set accordingly to the
 * createSentinelAddr() function.
 *
 * 当 hostname 不能被解释，或者超出范围时，函数将失败。
 * 函数将返回 NULL ，并设置 errno 变量，
 * 具体的出错值请参考 createSentinelAddr() 函数。
 *
 * The function may also fail and return NULL with errno set to EBUSY if
 * a master or slave with the same name already exists. 
 *
 * 当相同名字的主服务器或者从服务器已经存在时，函数返回 NULL ，
 * 并将 errno 设为 EBUSY 。
 */
sentinelRedisInstance *createSentinelRedisInstance(char *name, int flags, char *hostname, int port, int quorum, sentinelRedisInstance *master) {
    sentinelRedisInstance *ri;
    sentinelAddr *addr;
    dict *table = NULL;
    char slavename[128], *sdsname;

    redisAssert(flags & (SRI_MASTER|SRI_SLAVE|SRI_SENTINEL));
    redisAssert((flags & SRI_MASTER) || master != NULL);

    /* Check address validity. */
    // 保存 IP 地址和端口号到 addr
    addr = createSentinelAddr(hostname,port);
    if (addr == NULL) return NULL;

    /* For slaves and sentinel we use ip:port as name. */
    // 如果实例是从服务器或者 sentinel ，那么使用 ip:port 格式为实例设置名字
    if (flags & (SRI_SLAVE|SRI_SENTINEL)) {
        snprintf(slavename,sizeof(slavename),
            strchr(hostname,':') ? "[%s]:%d" : "%s:%d",
            hostname,port);
        name = slavename;
    }

    /* Make sure the entry is not duplicated. This may happen when the same
     * name for a master is used multiple times inside the configuration or
     * if we try to add multiple times a slave or sentinel with same ip/port
     * to a master. */
    // 配置文件中添加了重复的主服务器配置
    // 或者尝试添加一个相同 ip 或者端口号的从服务器或者 sentinel 时
    // 就可能出现重复添加同一个实例的情况
    // 为了避免这种现象，程序在添加新实例之前，需要先检查实例是否已存在
    // 只有不存在的实例会被添加

    // 选择要添加的表
    // 注意主服务会被添加到 sentinel.masters 表
    // 而从服务器和 sentinel 则会被添加到 master 所属的 slaves 表和 sentinels 表中
    if (flags & SRI_MASTER) table = sentinel.masters;
    else if (flags & SRI_SLAVE) table = master->slaves;
    else if (flags & SRI_SENTINEL) table = master->sentinels;
    sdsname = sdsnew(name);
    if (dictFind(table,sdsname)) {

        // 实例已存在，函数直接返回

        sdsfree(sdsname);
        errno = EBUSY;
        return NULL;
    }

    /* Create the instance object. */
    // 创建实例对象
    ri = zmalloc(sizeof(*ri));
    /* Note that all the instances are started in the disconnected state,
     * the event loop will take care of connecting them. */
    // 所有连接都已断线为起始状态，sentinel 会在需要时自动为它创建连接
    ri->flags = flags | SRI_DISCONNECTED;
    ri->name = sdsname;
    ri->runid = NULL;
    ri->config_epoch = 0;
    ri->addr = addr;
    ri->cc = NULL;
    ri->pc = NULL;
    ri->pending_commands = 0;
    ri->cc_conn_time = 0;
    ri->pc_conn_time = 0;
    ri->pc_last_activity = 0;
    ri->last_avail_time = mstime();
    ri->last_pong_time = mstime();
    ri->last_pub_time = mstime();
    ri->last_hello_time = mstime();
    ri->last_master_down_reply_time = mstime();
    ri->s_down_since_time = 0;
    ri->o_down_since_time = 0;
    ri->down_after_period = master ? master->down_after_period :
                            SENTINEL_DEFAULT_DOWN_AFTER;
    ri->master_link_down_time = 0;
    ri->auth_pass = NULL;
    ri->slave_priority = SENTINEL_DEFAULT_SLAVE_PRIORITY;
    ri->slave_reconf_sent_time = 0;
    ri->slave_master_host = NULL;
    ri->slave_master_port = 0;
    ri->slave_master_link_status = SENTINEL_MASTER_LINK_STATUS_DOWN;
    ri->slave_repl_offset = 0;
    ri->sentinels = dictCreate(&instancesDictType,NULL);
    ri->quorum = quorum;
    ri->parallel_syncs = SENTINEL_DEFAULT_PARALLEL_SYNCS;
    ri->master = master;
    ri->slaves = dictCreate(&instancesDictType,NULL);
    ri->info_refresh = 0;

    /* Failover state. */
    ri->leader = NULL;
    ri->leader_epoch = 0;
    ri->failover_epoch = 0;
    ri->failover_state = SENTINEL_FAILOVER_STATE_NONE;
    ri->failover_state_change_time = 0;
    ri->failover_start_time = 0;
    ri->failover_timeout = SENTINEL_DEFAULT_FAILOVER_TIMEOUT;
    ri->promoted_slave = NULL;
    ri->notification_script = NULL;
    ri->client_reconfig_script = NULL;

    /* Role */
    ri->role_reported = ri->flags & (SRI_MASTER|SRI_SLAVE);
    ri->role_reported_time = mstime();
    ri->slave_conf_change_time = mstime();

    /* Add into the right table. */
    // 将实例添加到适当的表中
    dictAdd(table, ri->name, ri);

    // 返回实例
    return ri;
}

/* Release this instance and all its slaves, sentinels, hiredis connections.
 *
 * 释放一个实例，以及它的所有从服务器、sentinel ，以及 hiredis 连接。
 *
 * This function also takes care of unlinking the instance from the main
 * masters table (if it is a master) or from its master sentinels/slaves table
 * if it is a slave or sentinel. 
 *
 * 如果这个实例是一个从服务器或者 sentinel ，
 * 那么这个函数也会从该实例所属的主服务器表中删除这个从服务器/sentinel 。
 */
void releaseSentinelRedisInstance(sentinelRedisInstance *ri) {

    /* Release all its slaves or sentinels if any. */
    // 释放（可能有的）sentinel 和 slave
    dictRelease(ri->sentinels);
    dictRelease(ri->slaves);

    /* Release hiredis connections. */
    // 释放连接
    if (ri->cc) sentinelKillLink(ri,ri->cc);
    if (ri->pc) sentinelKillLink(ri,ri->pc);

    /* Free other resources. */
    // 释放其他资源
    sdsfree(ri->name);
    sdsfree(ri->runid);
    sdsfree(ri->notification_script);
    sdsfree(ri->client_reconfig_script);
    sdsfree(ri->slave_master_host);
    sdsfree(ri->leader);
    sdsfree(ri->auth_pass);
    releaseSentinelAddr(ri->addr);

    /* Clear state into the master if needed. */
    // 清除故障转移带来的状态
    if ((ri->flags & SRI_SLAVE) && (ri->flags & SRI_PROMOTED) && ri->master)
        ri->master->promoted_slave = NULL;

    zfree(ri);
}

/* Lookup a slave in a master Redis instance, by ip and port. */
// 根据 IP 和端口号，查找主服务器实例的从服务器
sentinelRedisInstance *sentinelRedisInstanceLookupSlave(
                sentinelRedisInstance *ri, char *ip, int port)
{
    sds key;
    sentinelRedisInstance *slave;
  
    redisAssert(ri->flags & SRI_MASTER);
    key = sdscatprintf(sdsempty(),
        strchr(ip,':') ? "[%s]:%d" : "%s:%d",
        ip,port);
    slave = dictFetchValue(ri->slaves,key);
    sdsfree(key);
    return slave;
}

/* Return the name of the type of the instance as a string. */
// 以字符串形式返回实例的类型
const char *sentinelRedisInstanceTypeStr(sentinelRedisInstance *ri) {
    if (ri->flags & SRI_MASTER) return "master";
    else if (ri->flags & SRI_SLAVE) return "slave";
    else if (ri->flags & SRI_SENTINEL) return "sentinel";
    else return "unknown";
}

/* This function removes all the instances found in the dictionary of
 * sentinels in the specified 'master', having either:
 * 
 * 1) The same ip/port as specified.
 *    实例给定的 IP 和端口号和字典中已有的实例相同
 *
 * 2) The same runid.
 *    实例给定的运行 ID 和字典中已有的实例相同
 *
 * "1" and "2" don't need to verify at the same time, just one is enough.
 *
 * 以上条件任意满足一个，移除操作就会被执行。
 *
 * If "runid" is NULL it is not checked.
 * Similarly if "ip" is NULL it is not checked.
 *
 * 如果 runid 参数为 NULL ，那么不检查该参数。
 * 如果 ip 参数为 NULL ，那么不检查该参数。
 *
 * This function is useful because every time we add a new Sentinel into
 * a master's Sentinels dictionary, we want to be very sure about not
 * having duplicated instances for any reason. This is important because
 * other sentinels are needed to reach ODOWN quorum, and later to get
 * voted for a given configuration epoch in order to perform the failover.
 *
 * 因为 sentinel 的操作比如故障转移，需要多个 sentinel 投票才能进行。
 * 所以我们必须保证所添加的各个 sentinel 都是不相同、独一无二的，
 * 这样才能确保投票的合法性。
 *
 * The function returns the number of Sentinels removed. 
 *
 * 函数的返回值为被移除 sentinel 的数量
 */
int removeMatchingSentinelsFromMaster(sentinelRedisInstance *master, char *ip, int port, char *runid) {
    dictIterator *di;
    dictEntry *de;
    int removed = 0;

    di = dictGetSafeIterator(master->sentinels);
    while((de = dictNext(di)) != NULL) {
        sentinelRedisInstance *ri = dictGetVal(de);

        // 运行 ID 相同，或者 IP 和端口号相同，那么移除该实例
        if ((ri->runid && runid && strcmp(ri->runid,runid) == 0) ||
            (ip && strcmp(ri->addr->ip,ip) == 0 && port == ri->addr->port))
        {
            dictDelete(master->sentinels,ri->name);
            removed++;
        }
    }
    dictReleaseIterator(di);

    return removed;
}

/* Search an instance with the same runid, ip and port into a dictionary
 * of instances. Return NULL if not found, otherwise return the instance
 * pointer.
 *
 * 在给定的实例中查找具有相同 runid 、ip 、port 的实例，
 * 没找到则返回 NULL 。
 *
 * runid or ip can be NULL. In such a case the search is performed only
 * by the non-NULL field. 
 *
 * runid 或者 ip 都可以为 NULL ，在这种情况下，函数只检查非空域。
 */
sentinelRedisInstance *getSentinelRedisInstanceByAddrAndRunID(dict *instances, char *ip, int port, char *runid) {
    dictIterator *di;
    dictEntry *de;
    sentinelRedisInstance *instance = NULL;

    redisAssert(ip || runid);   /* User must pass at least one search param. */

    // 遍历所有输入实例
    di = dictGetIterator(instances);
    while((de = dictNext(di)) != NULL) {
        sentinelRedisInstance *ri = dictGetVal(de);

        // runid 不相同，忽略该实例
        if (runid && !ri->runid) continue;

        // 检查 ip 和端口号是否相同
        if ((runid == NULL || strcmp(ri->runid, runid) == 0) &&
            (ip == NULL || (strcmp(ri->addr->ip, ip) == 0 &&
                            ri->addr->port == port)))
        {
            instance = ri;
            break;
        }
    }
    dictReleaseIterator(di);

    return instance;
}

// 根据名字查找主服务器
/* Master lookup by name */
sentinelRedisInstance *sentinelGetMasterByName(char *name) {
    sentinelRedisInstance *ri;
    sds sdsname = sdsnew(name);

    ri = dictFetchValue(sentinel.masters,sdsname);
    sdsfree(sdsname);
    return ri;
}

/* Add the specified flags to all the instances in the specified dictionary. */
// 为输入的所有实例打开指定的 flags
void sentinelAddFlagsToDictOfRedisInstances(dict *instances, int flags) {
    dictIterator *di;
    dictEntry *de;

    di = dictGetIterator(instances);
    while((de = dictNext(di)) != NULL) {
        sentinelRedisInstance *ri = dictGetVal(de);
        ri->flags |= flags;
    }
    dictReleaseIterator(di);
}

/* Remove the specified flags to all the instances in the specified
 * dictionary. */
// 从字典中移除所有实例的给定 flags
void sentinelDelFlagsToDictOfRedisInstances(dict *instances, int flags) {
    dictIterator *di;
    dictEntry *de;

    // 遍历所有实例
    di = dictGetIterator(instances);
    while((de = dictNext(di)) != NULL) {
        sentinelRedisInstance *ri = dictGetVal(de);
        // 移除 flags
        ri->flags &= ~flags;
    }
    dictReleaseIterator(di);
}

/* Reset the state of a monitored master:
 *
 * 重置主服务区的监控状态
 *
 * 1) Remove all slaves.
 *    移除主服务器的所有从服务器
 * 2) Remove all sentinels.
 *    移除主服务器的所有 sentinel
 * 3) Remove most of the flags resulting from runtime operations.
 *    移除大部分运行时操作标志
 * 4) Reset timers to their default value.
 *    重置计时器为默认值
 * 5) In the process of doing this undo the failover if in progress.
 *    如果故障转移正在执行的话，那么取消该它
 * 6) Disconnect the connections with the master (will reconnect automatically).
 *    断开 sentinel 与主服务器的连接（之后会自动重连）
 */

#define SENTINEL_RESET_NO_SENTINELS (1<<0)
void sentinelResetMaster(sentinelRedisInstance *ri, int flags) {

    redisAssert(ri->flags & SRI_MASTER);

    dictRelease(ri->slaves);
    ri->slaves = dictCreate(&instancesDictType,NULL);

    if (!(flags & SENTINEL_RESET_NO_SENTINELS)) {
        dictRelease(ri->sentinels);
        ri->sentinels = dictCreate(&instancesDictType,NULL);
    }

    if (ri->cc) sentinelKillLink(ri,ri->cc);

    if (ri->pc) sentinelKillLink(ri,ri->pc);

    // 设置标识为断线的主服务器
    ri->flags &= SRI_MASTER|SRI_DISCONNECTED;

    if (ri->leader) {
        sdsfree(ri->leader);
        ri->leader = NULL;
    }

    ri->failover_state = SENTINEL_FAILOVER_STATE_NONE;
    ri->failover_state_change_time = 0;
    ri->failover_start_time = 0;
    ri->promoted_slave = NULL;
    sdsfree(ri->runid);
    sdsfree(ri->slave_master_host);
    ri->runid = NULL;
    ri->slave_master_host = NULL;
    ri->last_avail_time = mstime();
    ri->last_pong_time = mstime();

    // 发送主服务器重置事件
    if (flags & SENTINEL_GENERATE_EVENT)
        sentinelEvent(REDIS_WARNING,"+reset-master",ri,"%@");
}

/* Call sentinelResetMaster() on every master with a name matching the specified
 * pattern. */
// 重置所有符合给定模式的主服务器
int sentinelResetMastersByPattern(char *pattern, int flags) {
    dictIterator *di;
    dictEntry *de;
    int reset = 0;

    di = dictGetIterator(sentinel.masters);
    while((de = dictNext(di)) != NULL) {
        sentinelRedisInstance *ri = dictGetVal(de);

        if (ri->name) {
            if (stringmatch(pattern,ri->name,0)) {
                sentinelResetMaster(ri,flags);
                reset++;
            }
        }
    }
    dictReleaseIterator(di);
    return reset;
}

/* Reset the specified master with sentinelResetMaster(), and also change
 * the ip:port address, but take the name of the instance unmodified.
 *
 * 将 master 实例的 IP 和端口号修改成给定的 ip 和 port ，
 * 但保留 master 原来的名字。
 *
 * This is used to handle the +switch-master event.
 *
 * 这个函数用于处理 +switch-master 事件
 *
 * The function returns REDIS_ERR if the address can't be resolved for some
 * reason. Otherwise REDIS_OK is returned.  
 *
 * 函数在无法解释地址时返回 REDIS_ERR ，否则返回 REDIS_OK 。
 */
int sentinelResetMasterAndChangeAddress(sentinelRedisInstance *master, char *ip, int port) {
    sentinelAddr *oldaddr, *newaddr;
    sentinelAddr **slaves = NULL;
    int numslaves = 0, j;
    dictIterator *di;
    dictEntry *de;

    // 根据 ip 和 port 参数，创建地址结构
    newaddr = createSentinelAddr(ip,port);
    if (newaddr == NULL) return REDIS_ERR;

    /* Make a list of slaves to add back after the reset.
     * Don't include the one having the address we are switching to. */
    // 创建一个包含原主服务器所有从服务器实例的数组
    // 用于在重置地址之后进行检查
    // 新主服务器（原主服务器的其中一个从服务器）的地址不会包含在这个数组中
    di = dictGetIterator(master->slaves);
    while((de = dictNext(di)) != NULL) {
        sentinelRedisInstance *slave = dictGetVal(de);

        // 跳过新主服务器
        if (sentinelAddrIsEqual(slave->addr,newaddr)) continue;

        // 将从服务器保存到数组中
        slaves = zrealloc(slaves,sizeof(sentinelAddr*)*(numslaves+1));
        slaves[numslaves++] = createSentinelAddr(slave->addr->ip,
                                                 slave->addr->port);
    }
    dictReleaseIterator(di);
    
    /* If we are switching to a different address, include the old address
     * as a slave as well, so that we'll be able to sense / reconfigure
     * the old master. */
    // 如果新地址和 master 的地址不相同，
    // 将 master 的地址也作为从服务器地址添加到保存了所有从服务器地址的数组中
    // （这样等于将下线主服务器设置为新主服务器的从服务器）
    if (!sentinelAddrIsEqual(newaddr,master->addr)) {
        slaves = zrealloc(slaves,sizeof(sentinelAddr*)*(numslaves+1));
        slaves[numslaves++] = createSentinelAddr(master->addr->ip,
                                                 master->addr->port);
    }

    /* Reset and switch address. */
    // 重置 master 实例结构
    sentinelResetMaster(master,SENTINEL_RESET_NO_SENTINELS);
    oldaddr = master->addr;
    // 为 master 实例设置新的地址
    master->addr = newaddr;
    master->o_down_since_time = 0;
    master->s_down_since_time = 0;

    /* Add slaves back. */
    // 为实例加回之前保存的所有从服务器
    for (j = 0; j < numslaves; j++) {
        sentinelRedisInstance *slave;

        slave = createSentinelRedisInstance(NULL,SRI_SLAVE,slaves[j]->ip,
                    slaves[j]->port, master->quorum, master);

        releaseSentinelAddr(slaves[j]);

        if (slave) {
            sentinelEvent(REDIS_NOTICE,"+slave",slave,"%@");
            sentinelFlushConfig();
        }
    }
    zfree(slaves);

    /* Release the old address at the end so we are safe even if the function
     * gets the master->addr->ip and master->addr->port as arguments. */
    // 释放旧地址
    releaseSentinelAddr(oldaddr);
    sentinelFlushConfig();
    return REDIS_OK;
}

/* Return non-zero if there was no SDOWN or ODOWN error associated to this
 * instance in the latest 'ms' milliseconds. */
// 如果实例在给定 ms 中没有出现过 SDOWN 或者 ODOWN 状态
// 那么函数返回一个非零值
int sentinelRedisInstanceNoDownFor(sentinelRedisInstance *ri, mstime_t ms) {
    mstime_t most_recent;

    most_recent = ri->s_down_since_time;
    if (ri->o_down_since_time > most_recent)
        most_recent = ri->o_down_since_time;
    return most_recent == 0 || (mstime() - most_recent) > ms;
}

/* Return the current master address, that is, its address or the address
 * of the promoted slave if already operational. */
// 返回当前主服务器的地址
// 如果 Sentinel 正在对主服务器进行故障迁移，那么返回新主服务器的地址
sentinelAddr *sentinelGetCurrentMasterAddress(sentinelRedisInstance *master) {
    /* If we are failing over the master, and the state is already
     * SENTINEL_FAILOVER_STATE_RECONF_SLAVES or greater, it means that we
     * already have the new configuration epoch in the master, and the
     * slave acknowledged the configuration switch. Advertise the new
     * address. */
    if ((master->flags & SRI_FAILOVER_IN_PROGRESS) &&
        master->promoted_slave &&
        master->failover_state >= SENTINEL_FAILOVER_STATE_RECONF_SLAVES)
    {
        return master->promoted_slave->addr;
    } else {
        return master->addr;
    }
}

/* ============================ Config handling ============================= */

// Sentinel 配置文件分析器
char *sentinelHandleConfiguration(char **argv, int argc) {
    sentinelRedisInstance *ri;

    // SENTINEL monitor 选项
    if (!strcasecmp(argv[0],"monitor") && argc == 5) {
        /* monitor <name> <host> <port> <quorum> */

        // 读入 quorum 参数
        int quorum = atoi(argv[4]);

        // 检查 quorum 参数必须大于 0
        if (quorum <= 0) return "Quorum must be 1 or greater.";

        // 创建主服务器实例
        if (createSentinelRedisInstance(argv[1],SRI_MASTER,argv[2],
                                        atoi(argv[3]),quorum,NULL) == NULL)
        {
            switch(errno) {
            case EBUSY: return "Duplicated master name.";
            case ENOENT: return "Can't resolve master instance hostname.";
            case EINVAL: return "Invalid port number";
            }
        }

    // SENTINEL down-after-milliseconds 选项
    } else if (!strcasecmp(argv[0],"down-after-milliseconds") && argc == 3) {

        /* down-after-milliseconds <name> <milliseconds> */

        // 查找主服务器
        ri = sentinelGetMasterByName(argv[1]);
        if (!ri) return "No such master with specified name.";

        // 设置选项
        ri->down_after_period = atoi(argv[2]);
        if (ri->down_after_period <= 0)
            return "negative or zero time parameter.";

    // SENTINEL failover-timeout 选项
    } else if (!strcasecmp(argv[0],"failover-timeout") && argc == 3) {

        /* failover-timeout <name> <milliseconds> */

        // 查找主服务器
        ri = sentinelGetMasterByName(argv[1]);
        if (!ri) return "No such master with specified name.";

        // 设置选项
        ri->failover_timeout = atoi(argv[2]);
        if (ri->failover_timeout <= 0)
            return "negative or zero time parameter.";

   // Sentinel parallel-syncs 选项
   } else if (!strcasecmp(argv[0],"parallel-syncs") && argc == 3) {

        /* parallel-syncs <name> <milliseconds> */

        // 查找主服务器
        ri = sentinelGetMasterByName(argv[1]);
        if (!ri) return "No such master with specified name.";

        // 设置选项
        ri->parallel_syncs = atoi(argv[2]);

    // SENTINEL notification-script 选项
   } else if (!strcasecmp(argv[0],"notification-script") && argc == 3) {

        /* notification-script <name> <path> */
        
        // 查找主服务器
        ri = sentinelGetMasterByName(argv[1]);
        if (!ri) return "No such master with specified name.";

        // 检查给定路径所指向的文件是否存在，以及是否可执行
        if (access(argv[2],X_OK) == -1)
            return "Notification script seems non existing or non executable.";

        // 设置选项
        ri->notification_script = sdsnew(argv[2]);

    // SENTINEL client-reconfig-script 选项
   } else if (!strcasecmp(argv[0],"client-reconfig-script") && argc == 3) {

        /* client-reconfig-script <name> <path> */

        // 查找主服务器
        ri = sentinelGetMasterByName(argv[1]);
        if (!ri) return "No such master with specified name.";
        // 检查给定路径所指向的文件是否存在，以及是否可执行
        if (access(argv[2],X_OK) == -1)
            return "Client reconfiguration script seems non existing or "
                   "non executable.";

        // 设置选项
        ri->client_reconfig_script = sdsnew(argv[2]);

    // 设置 SENTINEL auth-pass 选项
   } else if (!strcasecmp(argv[0],"auth-pass") && argc == 3) {

        /* auth-pass <name> <password> */

        // 查找主服务器
        ri = sentinelGetMasterByName(argv[1]);
        if (!ri) return "No such master with specified name.";

        // 设置选项
        ri->auth_pass = sdsnew(argv[2]);

    // SENTINEL config-epoch 选项
    } else if (!strcasecmp(argv[0],"config-epoch") && argc == 3) {

        /* config-epoch <name> <epoch> */

        ri = sentinelGetMasterByName(argv[1]);
        if (!ri) return "No such master with specified name.";

        ri->config_epoch = strtoull(argv[2],NULL,10);
        if (ri->config_epoch > sentinel.current_epoch)
            sentinel.current_epoch = ri->config_epoch;

    // SENTINEL known-slave 选项
    } else if (!strcasecmp(argv[0],"known-slave") && argc == 4) {
        sentinelRedisInstance *slave;

        /* known-slave <name> <ip> <port> */

        ri = sentinelGetMasterByName(argv[1]);
        if (!ri) return "No such master with specified name.";
        if ((slave = createSentinelRedisInstance(NULL,SRI_SLAVE,argv[2],
                    atoi(argv[3]), ri->quorum, ri)) == NULL)
        {
            return "Wrong hostname or port for slave.";
        }

    // SENTINEL known-sentinel 选项
    } else if (!strcasecmp(argv[0],"known-sentinel") &&
               (argc == 4 || argc == 5)) {
        sentinelRedisInstance *si;

        /* known-sentinel <name> <ip> <port> [runid] */

        ri = sentinelGetMasterByName(argv[1]);
        if (!ri) return "No such master with specified name.";
        if ((si = createSentinelRedisInstance(NULL,SRI_SENTINEL,argv[2],
                    atoi(argv[3]), ri->quorum, ri)) == NULL)
        {
            return "Wrong hostname or port for sentinel.";
        }
        if (argc == 5) si->runid = sdsnew(argv[4]);

    } else {
        return "Unrecognized sentinel configuration statement.";
    }
    return NULL;
}

/* Implements CONFIG REWRITE for "sentinel" option.
 * This is used not just to rewrite the configuration given by the user
 * (the configured masters) but also in order to retain the state of
 * Sentinel across restarts: config epoch of masters, associated slaves
 * and sentinel instances, and so forth. */
// CONFIG REWIRTE 命令中和 sentinel 选项有关的部分
// 这个函数不仅用于用户执行 CONFIG REWRITE 的时候，
// 也用于保存 Sentinel 状态，以备 Sentinel 重启时载入状态使用
void rewriteConfigSentinelOption(struct rewriteConfigState *state) {
    dictIterator *di, *di2;
    dictEntry *de;

    /* For every master emit a "sentinel monitor" config entry. */
    di = dictGetIterator(sentinel.masters);
    while((de = dictNext(di)) != NULL) {
        sentinelRedisInstance *master, *ri;
        sentinelAddr *master_addr;
        sds line;

        /* sentinel monitor */
        master = dictGetVal(de);
        master_addr = sentinelGetCurrentMasterAddress(master);
        line = sdscatprintf(sdsempty(),"sentinel monitor %s %s %d %d",
            master->name, master_addr->ip, master_addr->port,
            master->quorum);
        rewriteConfigRewriteLine(state,"sentinel",line,1);

        /* sentinel down-after-milliseconds */
        if (master->down_after_period != SENTINEL_DEFAULT_DOWN_AFTER) {
            line = sdscatprintf(sdsempty(),
                "sentinel down-after-milliseconds %s %ld",
                master->name, (long) master->down_after_period);
            rewriteConfigRewriteLine(state,"sentinel",line,1);
        }

        /* sentinel failover-timeout */
        if (master->failover_timeout != SENTINEL_DEFAULT_FAILOVER_TIMEOUT) {
            line = sdscatprintf(sdsempty(),
                "sentinel failover-timeout %s %ld",
                master->name, (long) master->failover_timeout);
            rewriteConfigRewriteLine(state,"sentinel",line,1);
        }

        /* sentinel parallel-syncs */
        if (master->parallel_syncs != SENTINEL_DEFAULT_PARALLEL_SYNCS) {
            line = sdscatprintf(sdsempty(),
                "sentinel parallel-syncs %s %d",
                master->name, master->parallel_syncs);
            rewriteConfigRewriteLine(state,"sentinel",line,1);
        }

        /* sentinel notification-script */
        if (master->notification_script) {
            line = sdscatprintf(sdsempty(),
                "sentinel notification-script %s %s",
                master->name, master->notification_script);
            rewriteConfigRewriteLine(state,"sentinel",line,1);
        }

        /* sentinel client-reconfig-script */
        if (master->client_reconfig_script) {
            line = sdscatprintf(sdsempty(),
                "sentinel client-reconfig-script %s %s",
                master->name, master->client_reconfig_script);
            rewriteConfigRewriteLine(state,"sentinel",line,1);
        }

        /* sentinel auth-pass */
        if (master->auth_pass) {
            line = sdscatprintf(sdsempty(),
                "sentinel auth-pass %s %s",
                master->name, master->auth_pass);
            rewriteConfigRewriteLine(state,"sentinel",line,1);
        }

        /* sentinel config-epoch */
        line = sdscatprintf(sdsempty(),
            "sentinel config-epoch %s %llu",
            master->name, (unsigned long long) master->config_epoch);
        rewriteConfigRewriteLine(state,"sentinel",line,1);

        /* sentinel known-slave */
        di2 = dictGetIterator(master->slaves);
        while((de = dictNext(di2)) != NULL) {
            sentinelAddr *slave_addr;

            ri = dictGetVal(de);
            slave_addr = ri->addr;

            /* If master_addr (obtained using sentinelGetCurrentMasterAddress()
             * so it may be the address of the promoted slave) is equal to this
             * slave's address, a failover is in progress and the slave was
             * already successfully promoted. So as the address of this slave
             * we use the old master address instead. */
            if (sentinelAddrIsEqual(slave_addr,master_addr))
                slave_addr = master->addr;
            line = sdscatprintf(sdsempty(),
                "sentinel known-slave %s %s %d",
                master->name, ri->addr->ip, ri->addr->port);
            rewriteConfigRewriteLine(state,"sentinel",line,1);
        }
        dictReleaseIterator(di2);

        /* sentinel known-sentinel */
        di2 = dictGetIterator(master->sentinels);
        while((de = dictNext(di2)) != NULL) {
            ri = dictGetVal(de);
            line = sdscatprintf(sdsempty(),
                "sentinel known-sentinel %s %s %d%s%s",
                master->name, ri->addr->ip, ri->addr->port,
                ri->runid ? " " : "",
                ri->runid ? ri->runid : "");
            rewriteConfigRewriteLine(state,"sentinel",line,1);
        }
        dictReleaseIterator(di2);
    }
    dictReleaseIterator(di);
}

/* This function uses the config rewriting Redis engine in order to persist
 * the state of the Sentinel in the current configuration file.
 *
 * 使用 CONFIG REWRITE 功能，将当前 Sentinel 的状态持久化到配置文件里面。
 *
 * Before returning the function calls fsync() against the generated
 * configuration file to make sure changes are committed to disk.
 *
 * 在函数返回之前，程序会调用一次 fsync() ，确保文件已经被保存到磁盘里面。
 *
 * On failure the function logs a warning on the Redis log. 
 *
 * 如果保存失败，那么打印一条警告日志。
 */
void sentinelFlushConfig(void) {
    int fd;

    if (rewriteConfig(server.configfile) == -1) {
        redisLog(REDIS_WARNING,"WARNING: Senitnel was not able to save the new configuration on disk!!!: %s", strerror(errno));
        return;
    }
    if ((fd = open(server.configfile,O_RDONLY)) != -1) {
        fsync(fd);
        close(fd);
    }
    return;
}

/* ====================== hiredis connection handling ======================= */

/* Completely disconnect an hiredis link from an instance. */
// 断开实例的连接
void sentinelKillLink(sentinelRedisInstance *ri, redisAsyncContext *c) {
    if (ri->cc == c) {
        ri->cc = NULL;
        ri->pending_commands = 0;
    }
    if (ri->pc == c) ri->pc = NULL;
    c->data = NULL;

    // 打开断线标志
    ri->flags |= SRI_DISCONNECTED;

    // 断开连接
    redisAsyncFree(c);
}

/* This function takes an hiredis context that is in an error condition
 * and make sure to mark the instance as disconnected performing the
 * cleanup needed.
 *
 * 函数将一个出错连接设置正确的断线标志，并执行清理操作
 *
 * Note: we don't free the hiredis context as hiredis will do it for us
 * for async connections. 
 *
 * 这个函数没有手动释放连接，因为异步连接会自动释放
 */
void sentinelDisconnectInstanceFromContext(const redisAsyncContext *c) {
    sentinelRedisInstance *ri = c->data;
    int pubsub;

    if (ri == NULL) return; /* The instance no longer exists. */

    // 发送断线事件
    pubsub = (ri->pc == c);
    sentinelEvent(REDIS_DEBUG, pubsub ? "-pubsub-link" : "-cmd-link", ri,
        "%@ #%s", c->errstr);

    if (pubsub)
        ri->pc = NULL;
    else
        ri->cc = NULL;

    // 打开标志
    ri->flags |= SRI_DISCONNECTED;
}

// 异步连接的连接回调函数
void sentinelLinkEstablishedCallback(const redisAsyncContext *c, int status) {
    if (status != REDIS_OK) {
        sentinelDisconnectInstanceFromContext(c);
    } else {
        sentinelRedisInstance *ri = c->data;
        int pubsub = (ri->pc == c);

        // 发送连接事件
        sentinelEvent(REDIS_DEBUG, pubsub ? "+pubsub-link" : "+cmd-link", ri,
            "%@");
    }
}

// 异步连接的断线回调函数
void sentinelDisconnectCallback(const redisAsyncContext *c, int status) {
    sentinelDisconnectInstanceFromContext(c);
}

/* Send the AUTH command with the specified master password if needed.
 * Note that for slaves the password set for the master is used.
 *
 * 如果 sentinel 设置了 auth-pass 选项，那么向主服务器或者从服务器发送验证密码。
 * 注意从服务器使用的是主服务器的密码。
 *
 * We don't check at all if the command was successfully transmitted
 * to the instance as if it fails Sentinel will detect the instance down,
 * will disconnect and reconnect the link and so forth. 
 *
 * 函数不检查命令是否被成功发送，因为如果目标服务器掉线了的话， sentinel 会识别到，
 * 并对它进行重连接，然后又重新发送 AUTH 命令。
 */
void sentinelSendAuthIfNeeded(sentinelRedisInstance *ri, redisAsyncContext *c) {

    // 如果 ri 是主服务器，那么使用实例自己的密码
    // 如果 ri 是从服务器，那么使用主服务器的密码
    char *auth_pass = (ri->flags & SRI_MASTER) ? ri->auth_pass :
                                                 ri->master->auth_pass;

    // 发送 AUTH 命令
    if (auth_pass) {
        if (redisAsyncCommand(c, sentinelDiscardReplyCallback, NULL, "AUTH %s",
            auth_pass) == REDIS_OK) ri->pending_commands++;
    }
}

/* Create the async connections for the specified instance if the instance
 * is disconnected. Note that the SRI_DISCONNECTED flag is set even if just
 * one of the two links (commands and pub/sub) is missing. */
// 如果 sentinel 与实例处于断线（未连接）状态，那么创建连向实例的异步连接。
void sentinelReconnectInstance(sentinelRedisInstance *ri) {

    // 示例未断线（已连接），返回
    if (!(ri->flags & SRI_DISCONNECTED)) return;

    /* Commands connection. */
    // 对所有实例创建一个用于发送 Redis 命令的连接
    if (ri->cc == NULL) {

        // 连接实例
        ri->cc = redisAsyncConnect(ri->addr->ip,ri->addr->port);

        // 连接出错
        if (ri->cc->err) {
            sentinelEvent(REDIS_DEBUG,"-cmd-link-reconnection",ri,"%@ #%s",
                ri->cc->errstr);
            sentinelKillLink(ri,ri->cc);

        // 连接成功
        } else {
            // 设置连接属性
            ri->cc_conn_time = mstime();
            ri->cc->data = ri;
            redisAeAttach(server.el,ri->cc);
            // 设置连线 callback
            redisAsyncSetConnectCallback(ri->cc,
                                            sentinelLinkEstablishedCallback);
            // 设置断线 callback
            redisAsyncSetDisconnectCallback(ri->cc,
                                            sentinelDisconnectCallback);
            // 发送 AUTH 命令，验证身份
            sentinelSendAuthIfNeeded(ri,ri->cc);
        }
    }

    /* Pub / Sub */
    // 对主服务器和从服务器，创建一个用于订阅频道的连接
    if ((ri->flags & (SRI_MASTER|SRI_SLAVE)) && ri->pc == NULL) {

        // 连接实例
        ri->pc = redisAsyncConnect(ri->addr->ip,ri->addr->port);

        // 连接出错
        if (ri->pc->err) {
            sentinelEvent(REDIS_DEBUG,"-pubsub-link-reconnection",ri,"%@ #%s",
                ri->pc->errstr);
            sentinelKillLink(ri,ri->pc);

        // 连接成功
        } else {
            int retval;

            // 设置连接属性
            ri->pc_conn_time = mstime();
            ri->pc->data = ri;
            redisAeAttach(server.el,ri->pc);
            // 设置连接 callback
            redisAsyncSetConnectCallback(ri->pc,
                                            sentinelLinkEstablishedCallback);
            // 设置断线 callback
            redisAsyncSetDisconnectCallback(ri->pc,
                                            sentinelDisconnectCallback);
            // 发送 AUTH 命令，验证身份
            sentinelSendAuthIfNeeded(ri,ri->pc);

            /* Now we subscribe to the Sentinels "Hello" channel. */
            // 发送 SUBSCRIBE __sentinel__:hello 命令，订阅频道
            retval = redisAsyncCommand(ri->pc,
                sentinelReceiveHelloMessages, NULL, "SUBSCRIBE %s",
                    SENTINEL_HELLO_CHANNEL);
            
            // 订阅出错，断开连接
            if (retval != REDIS_OK) {
                /* If we can't subscribe, the Pub/Sub connection is useless
                 * and we can simply disconnect it and try again. */
                sentinelKillLink(ri,ri->pc);
                return;
            }
        }
    }

    /* Clear the DISCONNECTED flags only if we have both the connections
<<<<<<< HEAD
     * (or just the commands connection if this is a slave or a
     * sentinel instance). */
    // 如果实例是主服务器或者从服务器，那么当 cc 和 pc 两个连接都创建成功时，关闭 DISCONNECTED 标识
    // 如果实例是 Sentinel ，那么当 cc 连接创建成功时，关闭 DISCONNECTED 标识
    if (ri->cc && (ri->flags & (SRI_SLAVE|SRI_SENTINEL) || ri->pc))
=======
     * (or just the commands connection if this is a sentinel instance). */
    if (ri->cc && (ri->flags & SRI_SENTINEL || ri->pc))
>>>>>>> c7136269
        ri->flags &= ~SRI_DISCONNECTED;
}

/* ======================== Redis instances pinging  ======================== */

/* Return true if master looks "sane", that is:
 *
 * 如果主服务器看上去是合理（sane），那么返回真。判断是否合理的条件如下：
 *
 * 1) It is actually a master in the current configuration.
 *    它在当前配置中的角色为主服务器
 * 2) It reports itself as a master.
 *    它报告自己是一个主服务器
 * 3) It is not SDOWN or ODOWN.
 *    这个主服务器不处于 SDOWN 或者 ODOWN 状态
 * 4) We obtained last INFO no more than two times the INFO period time ago. 
 *    主服务器最近一次刷新 INFO 信息距离现在不超过 SENTINEL_INFO_PERIOD 的两倍时间
 */
int sentinelMasterLooksSane(sentinelRedisInstance *master) {
    return
        master->flags & SRI_MASTER &&
        master->role_reported == SRI_MASTER &&
        (master->flags & (SRI_S_DOWN|SRI_O_DOWN)) == 0 &&
        (mstime() - master->info_refresh) < SENTINEL_INFO_PERIOD*2;
}

/* Process the INFO output from masters. */
// 从主服务器或者从服务器所返回的 INFO 命令的回复中分析相关信息
// （上面的英文注释错了，这个函数不仅处理主服务器的 INFO 回复，还处理从服务器的 INFO 回复）
void sentinelRefreshInstanceInfo(sentinelRedisInstance *ri, const char *info) {
    sds *lines;
    int numlines, j;
    int role = 0;
    int runid_changed = 0;  /* true if runid changed. */
    int first_runid = 0;    /* true if this is the first runid we receive. */

    /* The following fields must be reset to a given value in the case they
     * are not found at all in the INFO output. */
    // 将该变量重置为 0 ，避免 INFO 回复中无该值的情况
    ri->master_link_down_time = 0;

    /* Process line by line. */
    // 对 INFO 命令的回复进行逐行分析
    lines = sdssplitlen(info,strlen(info),"\r\n",2,&numlines);
    for (j = 0; j < numlines; j++) {
        sentinelRedisInstance *slave;
        sds l = lines[j];

        /* run_id:<40 hex chars>*/
        // 读取并分析 runid
        if (sdslen(l) >= 47 && !memcmp(l,"run_id:",7)) {

            // 新设置 runid
            if (ri->runid == NULL) {
                ri->runid = sdsnewlen(l+7,40);
                // 标记这是新设置的 runid
                first_runid = 1;

            // 更新 runid
            } else {
                if (strncmp(ri->runid,l+7,40) != 0) {

                    // 标记 runid 已改变
                    runid_changed = 1;

                    // 发送重启事件
                    sentinelEvent(REDIS_NOTICE,"+reboot",ri,"%@");

                    // 释放旧 ID ，设置新 ID
                    sdsfree(ri->runid);
                    ri->runid = sdsnewlen(l+7,40);
                }
            }
        }

        // 读取从服务器的 ip 和端口号
        /* old versions: slave0:<ip>,<port>,<state>
         * new versions: slave0:ip=127.0.0.1,port=9999,... */
        if ((ri->flags & SRI_MASTER) &&
            sdslen(l) >= 7 &&
            !memcmp(l,"slave",5) && isdigit(l[5]))
        {
            char *ip, *port, *end;

            if (strstr(l,"ip=") == NULL) {
                /* Old format. */
                ip = strchr(l,':'); if (!ip) continue;
                ip++; /* Now ip points to start of ip address. */
                port = strchr(ip,','); if (!port) continue;
                *port = '\0'; /* nul term for easy access. */
                port++; /* Now port points to start of port number. */
                end = strchr(port,','); if (!end) continue;
                *end = '\0'; /* nul term for easy access. */
            } else {
                /* New format. */
                ip = strstr(l,"ip="); if (!ip) continue;
                ip += 3; /* Now ip points to start of ip address. */
                port = strstr(l,"port="); if (!port) continue;
                port += 5; /* Now port points to start of port number. */
                /* Nul term both fields for easy access. */
                end = strchr(ip,','); if (end) *end = '\0';
                end = strchr(port,','); if (end) *end = '\0';
            }

            /* Check if we already have this slave into our table,
             * otherwise add it. */
            // 如果发现有新的从服务器出现，那么为它添加实例
            if (sentinelRedisInstanceLookupSlave(ri,ip,atoi(port)) == NULL) {
                if ((slave = createSentinelRedisInstance(NULL,SRI_SLAVE,ip,
                            atoi(port), ri->quorum, ri)) != NULL)
                {
                    sentinelEvent(REDIS_NOTICE,"+slave",slave,"%@");
                }
            }
        }

        /* master_link_down_since_seconds:<seconds> */
        // 读取主从服务器的断线时长
        if (sdslen(l) >= 32 &&
            !memcmp(l,"master_link_down_since_seconds",30))
        {
            ri->master_link_down_time = strtoll(l+31,NULL,10)*1000;
        }

        /* role:<role> */
        // 读取实例的角色
        if (!memcmp(l,"role:master",11)) role = SRI_MASTER;
        else if (!memcmp(l,"role:slave",10)) role = SRI_SLAVE;

        // 处理从服务器
        if (role == SRI_SLAVE) {

            /* master_host:<host> */
            // 读入主服务器的 IP
            if (sdslen(l) >= 12 && !memcmp(l,"master_host:",12)) {
                if (ri->slave_master_host == NULL ||
                    strcasecmp(l+12,ri->slave_master_host))
                {
                    sdsfree(ri->slave_master_host);
                    ri->slave_master_host = sdsnew(l+12);
                    ri->slave_conf_change_time = mstime();
                }
            }

            /* master_port:<port> */
            // 读入主服务器的端口号
            if (sdslen(l) >= 12 && !memcmp(l,"master_port:",12)) {
                int slave_master_port = atoi(l+12);

                if (ri->slave_master_port != slave_master_port) {
                    ri->slave_master_port = slave_master_port;
                    ri->slave_conf_change_time = mstime();
                }
            }
            
            /* master_link_status:<status> */
            // 读入主服务器的状态
            if (sdslen(l) >= 19 && !memcmp(l,"master_link_status:",19)) {
                ri->slave_master_link_status =
                    (strcasecmp(l+19,"up") == 0) ?
                    SENTINEL_MASTER_LINK_STATUS_UP :
                    SENTINEL_MASTER_LINK_STATUS_DOWN;
            }

            /* slave_priority:<priority> */
            // 读入从服务器的优先级
            if (sdslen(l) >= 15 && !memcmp(l,"slave_priority:",15))
                ri->slave_priority = atoi(l+15);

            /* slave_repl_offset:<offset> */
            // 读入从服务器的复制偏移量
            if (sdslen(l) >= 18 && !memcmp(l,"slave_repl_offset:",18))
                ri->slave_repl_offset = strtoull(l+18,NULL,10);
        }
    }

    // 更新刷新 INFO 命令回复的时间
    ri->info_refresh = mstime();
    sdsfreesplitres(lines,numlines);

    /* ---------------------------- Acting half -----------------------------
     * Some things will not happen if sentinel.tilt is true, but some will
     * still be processed. 
     *
     * 如果 sentinel 进入了 TILT 模式，那么可能只有一部分动作会被执行
     */

    /* Handle master -> slave role switch. */
    // 实例被 Sentinel 标识为主服务器，但根据 INFO 命令的回复
    // 这个实例的身份为从服务器
    if ((ri->flags & SRI_MASTER) && role == SRI_SLAVE) {

        // 这是实例第一次通过 INFO 回复报告自己是一个从服务器
        // 更新相关属性
        if (ri->role_reported != SRI_SLAVE) {
            // 报告时间
            ri->role_reported_time = mstime();
            // 报告的身份
            ri->role_reported = SRI_SLAVE;
            // 身份改变时间
            ri->slave_conf_change_time = mstime();
        }
    }

    /* Handle slave -> master role switch. */
    // 处理从服务器转变为主服务器的情况
    if ((ri->flags & SRI_SLAVE) && role == SRI_MASTER) {

        // 这是实例第一次通过 INFO 回复报告自己是一个主服务器
        // 更新相关属性
        if (ri->role_reported != SRI_MASTER) {
            ri->role_reported_time = mstime();
            ri->role_reported = SRI_MASTER;
        }

        /* If this is a promoted slave we can change state to the
         * failover state machine. */
        // 如果这是被选中升级为新主服务器的从服务器
        // 那么更新相关的故障转移属性
        if (!sentinel.tilt &&
            (ri->master->flags & SRI_FAILOVER_IN_PROGRESS) &&
            (ri->master->failover_state ==
                SENTINEL_FAILOVER_STATE_WAIT_PROMOTION))
        {
            /* Now that we are sure the slave was reconfigured as a master
             * set the master configuration epoch to the epoch we won the
             * election to perform this failover. This will force the other
             * Sentinels to update their config (assuming there is not
             * a newer one already available). */
            // 这是一个被 Sentinel 发送 SLAVEOF no one 之后由从服务器变为主服务器的实例
            // 将这个新主服务器的配置纪元设置为 Sentinel 赢得领头选举的纪元
            // 这一操作会强制其他 Sentinel 更新它们自己的配置
            // （假设没有一个更新的纪元存在的话）
            // 更新从服务器的主服务器（已下线）的配置纪元
            ri->master->config_epoch = ri->master->failover_epoch;
            // 设置从服务器的主服务器（已下线）的故障转移状态
            // 这个状态会让从服务器开始同步新的主服务器
            ri->master->failover_state = SENTINEL_FAILOVER_STATE_RECONF_SLAVES;
            // 更新从服务器的主服务器（已下线）的故障转移状态变更时间
            ri->master->failover_state_change_time = mstime();
            // 将当前 Sentinel 状态保存到配置文件里面
            sentinelFlushConfig();
            // 发送事件
            sentinelEvent(REDIS_WARNING,"+promoted-slave",ri,"%@");
            sentinelEvent(REDIS_WARNING,"+failover-state-reconf-slaves",
                ri->master,"%@");
            // 执行脚本
            sentinelCallClientReconfScript(ri->master,SENTINEL_LEADER,
                "start",ri->master->addr,ri->addr);

        // 这个实例由从服务器变为了主服务器，并且没有进入 TILT 模式
        // （可能是因为重启造成的）
        } else if (!sentinel.tilt) {
            /* A slave turned into a master. We want to force our view and
             * reconfigure as slave. Wait some time after the change before
             * going forward, to receive new configs if any. */
            // 如果一个从服务器变为了主服务器，那么我们会考虑将它变回一个从服务器

            // 将 PUBLISH 命令的发送时间乘以 4 ，给于一定缓冲时间
            mstime_t wait_time = SENTINEL_PUBLISH_PERIOD*4;

            // 如果这个实例的主服务器运作正常
            // 并且实例在一段时间内没有进入过 SDOWN 状态或者 ODOWN 状态
            // 并且实例报告它是主服务器的时间已经超过 wait_time
            if (sentinelMasterLooksSane(ri->master) &&
               sentinelRedisInstanceNoDownFor(ri,wait_time) &&
               mstime() - ri->role_reported_time > wait_time)
            {
                // 重新将实例设置为从服务器
                int retval = sentinelSendSlaveOf(ri,
                        ri->master->addr->ip,
                        ri->master->addr->port);
                
                // 发送 demote 事件
                if (retval == REDIS_OK)
                    sentinelEvent(REDIS_NOTICE,"+convert-to-slave",ri,"%@");
            }
        }
    }

    /* Handle slaves replicating to a different master address. */
    // 让从服务器重新复制回正确的主服务器
    if ((ri->flags & SRI_SLAVE) && !sentinel.tilt &&
        role == SRI_SLAVE &&
        // 从服务器现在的主服务器地址和 Sentinel 保存的信息不一致
        (ri->slave_master_port != ri->master->addr->port ||
         strcasecmp(ri->slave_master_host,ri->master->addr->ip)))
    {
        mstime_t wait_time = ri->master->failover_timeout;

        /* Make sure the master is sane before reconfiguring this instance
         * into a slave. */
        // 1) 检查实例的主服务器状态是否正常
        // 2) 检查实例在给定时间内是否进入过 SDOWN 或者 ODOWN 状态
        // 3) 检查实例身份变更的时长是否已经超过了指定时长
        // 如果是的话，执行代码。。。
        if (sentinelMasterLooksSane(ri->master) &&
            sentinelRedisInstanceNoDownFor(ri,wait_time) &&
            mstime() - ri->slave_conf_change_time > wait_time)
        {
            // 重新将实例指向原本的主服务器
            int retval = sentinelSendSlaveOf(ri,
                    ri->master->addr->ip,
                    ri->master->addr->port);

            if (retval == REDIS_OK)
                sentinelEvent(REDIS_NOTICE,"+fix-slave-config",ri,"%@");
        }
    }

    /* None of the following conditions are processed when in tilt mode, so
     * return asap. */
    // 以下动作都不能在 TILT 模式下执行
    if (sentinel.tilt) return;

    /* Detect if the slave that is in the process of being reconfigured
     * changed state. */
    // Sentinel 监视的实例为从服务器，并且已经向它发送 SLAVEOF 命令
    if ((ri->flags & SRI_SLAVE) && role == SRI_SLAVE &&
        (ri->flags & (SRI_RECONF_SENT|SRI_RECONF_INPROG)))
    {
        /* SRI_RECONF_SENT -> SRI_RECONF_INPROG. */
        // 将 SENT 状态改为 INPROG 状态，表示同步正在进行
        if ((ri->flags & SRI_RECONF_SENT) &&
            ri->slave_master_host &&
            strcmp(ri->slave_master_host,
                    ri->master->promoted_slave->addr->ip) == 0 &&
            ri->slave_master_port == ri->master->promoted_slave->addr->port)
        {
            ri->flags &= ~SRI_RECONF_SENT;
            ri->flags |= SRI_RECONF_INPROG;
            sentinelEvent(REDIS_NOTICE,"+slave-reconf-inprog",ri,"%@");
        }

        /* SRI_RECONF_INPROG -> SRI_RECONF_DONE */
        // 将 INPROG 状态改为 DONE 状态，表示同步已完成
        if ((ri->flags & SRI_RECONF_INPROG) &&
            ri->slave_master_link_status == SENTINEL_MASTER_LINK_STATUS_UP)
        {
            ri->flags &= ~SRI_RECONF_INPROG;
            ri->flags |= SRI_RECONF_DONE;
            sentinelEvent(REDIS_NOTICE,"+slave-reconf-done",ri,"%@");
        }
    }
}

// 处理 INFO 命令的回复
void sentinelInfoReplyCallback(redisAsyncContext *c, void *reply, void *privdata) {
    sentinelRedisInstance *ri = c->data;
    redisReply *r;

    if (ri) ri->pending_commands--;
    if (!reply || !ri) return;
    r = reply;

    if (r->type == REDIS_REPLY_STRING) {
        sentinelRefreshInstanceInfo(ri,r->str);
    }
}

/* Just discard the reply. We use this when we are not monitoring the return
 * value of the command but its effects directly. */
// 这个回调函数用于处理不需要检查回复的命令（只使用命令的副作用）
void sentinelDiscardReplyCallback(redisAsyncContext *c, void *reply, void *privdata) {
    sentinelRedisInstance *ri = c->data;

    if (ri) ri->pending_commands--;
}

// 处理 PING 命令的回复
void sentinelPingReplyCallback(redisAsyncContext *c, void *reply, void *privdata) {
    sentinelRedisInstance *ri = c->data;
    redisReply *r;

    if (ri) ri->pending_commands--;
    if (!reply || !ri) return;
    r = reply;

    if (r->type == REDIS_REPLY_STATUS ||
        r->type == REDIS_REPLY_ERROR) {

        /* Update the "instance available" field only if this is an
         * acceptable reply. */
        // 只在实例返回 acceptable 回复时更新 last_avail_time
        if (strncmp(r->str,"PONG",4) == 0 ||
            strncmp(r->str,"LOADING",7) == 0 ||
            strncmp(r->str,"MASTERDOWN",10) == 0)
        {
            // 实例运作正常
            ri->last_avail_time = mstime();
        } else {

            // 实例运作不正常

            /* Send a SCRIPT KILL command if the instance appears to be
             * down because of a busy script. */
            // 如果服务器因为执行脚本而进入 BUSY 状态，
            // 那么尝试通过发送 SCRIPT KILL 来恢复服务器
            if (strncmp(r->str,"BUSY",4) == 0 &&
                (ri->flags & SRI_S_DOWN) &&
                !(ri->flags & SRI_SCRIPT_KILL_SENT))
            {
                if (redisAsyncCommand(ri->cc,
                        sentinelDiscardReplyCallback, NULL,
                        "SCRIPT KILL") == REDIS_OK)
                    ri->pending_commands++;
                ri->flags |= SRI_SCRIPT_KILL_SENT;
            }
        }
    }

    // 更新实例最后一次回复 PING 命令的时间
    ri->last_pong_time = mstime();
}

/* This is called when we get the reply about the PUBLISH command we send
 * to the master to advertise this sentinel. */
// 处理 PUBLISH 命令的回复
void sentinelPublishReplyCallback(redisAsyncContext *c, void *reply, void *privdata) {
    sentinelRedisInstance *ri = c->data;
    redisReply *r;

    if (ri) ri->pending_commands--;
    if (!reply || !ri) return;
    r = reply;

    /* Only update pub_time if we actually published our message. Otherwise
     * we'll retry against in 100 milliseconds. */
    // 如果命令发送成功，那么更新 last_pub_time
    if (r->type != REDIS_REPLY_ERROR)
        ri->last_pub_time = mstime();
}

/* This is our Pub/Sub callback for the Hello channel. It's useful in order
 * to discover other sentinels attached at the same master. */
// 此回调函数用于处理 Hello 频道的返回值，它可以发现其他正在订阅统一主服务器的 sentinel
void sentinelReceiveHelloMessages(redisAsyncContext *c, void *reply, void *privdata) {
    sentinelRedisInstance *ri = c->data, *master;
    redisReply *r;

    if (!reply || !ri) return;
    r = reply;

    master = (ri->flags & SRI_MASTER) ? ri : ri->master;

    /* Update the last activity in the pubsub channel. Note that since we
     * receive our messages as well this timestamp can be used to detect
     * if the link is probably disconnected even if it seems otherwise. */
    // 更新最后一次接收频道命令的时间
    ri->pc_last_activity = mstime();
   
    /* Sanity check in the reply we expect, so that the code that follows
     * can avoid to check for details. */
    // 只处理频道发来的信息，不处理订阅时和退订时产生的信息
    if (r->type != REDIS_REPLY_ARRAY ||
        r->elements != 3 ||
        r->element[0]->type != REDIS_REPLY_STRING ||
        r->element[1]->type != REDIS_REPLY_STRING ||
        r->element[2]->type != REDIS_REPLY_STRING ||
        strcmp(r->element[0]->str,"message") != 0) return;

    /* We are not interested in meeting ourselves */
    // 只处理非自己发送的信息
    if (strstr(r->element[2]->str,server.runid) != NULL) return;

    {
        /* Format is composed of 8 tokens:
         * 0=ip,1=port,2=runid,3=current_epoch,4=master_name,
         * 5=master_ip,6=master_port,7=master_config_epoch. */
        int numtokens, port, removed, master_port;
        uint64_t current_epoch, master_config_epoch;
        char **token = sdssplitlen(r->element[2]->str,
                                   r->element[2]->len,
                                   ",",1,&numtokens);
        sentinelRedisInstance *si;

        if (numtokens == 8) {
            /* First, try to see if we already have this sentinel. */

            // 端口号
            port = atoi(token[1]);
            master_port = atoi(token[6]);
            si = getSentinelRedisInstanceByAddrAndRunID(
                            master->sentinels,token[0],port,token[2]);
            current_epoch = strtoull(token[3],NULL,10);
            master_config_epoch = strtoull(token[7],NULL,10);
            sentinelRedisInstance *msgmaster;

            if (!si) {
                /* If not, remove all the sentinels that have the same runid
                 * OR the same ip/port, because it's either a restart or a
                 * network topology change. */
                removed = removeMatchingSentinelsFromMaster(master,token[0],port,
                                token[2]);
                // 发送移除 sentinel 实例事件
                if (removed) {
                    sentinelEvent(REDIS_NOTICE,"-dup-sentinel",master,
                        "%@ #duplicate of %s:%d or %s",
                        token[0],port,token[2]);
                }

                /* Add the new sentinel. */
                si = createSentinelRedisInstance(NULL,SRI_SENTINEL,
                                token[0],port,master->quorum,master);
                if (si) {
                    sentinelEvent(REDIS_NOTICE,"+sentinel",si,"%@");
                    /* The runid is NULL after a new instance creation and
                     * for Sentinels we don't have a later chance to fill it,
                     * so do it now. */
                    si->runid = sdsnew(token[2]);
                    sentinelFlushConfig();
                }
            }

            /* Update local current_epoch if received current_epoch is greater.*/
            if (current_epoch > sentinel.current_epoch) {
                sentinel.current_epoch = current_epoch;
                sentinelEvent(REDIS_WARNING,"+new-epoch",ri,"%llu",
                    (unsigned long long) sentinel.current_epoch);
            }

            /* Update master info if received configuration is newer. */
            if ((msgmaster = sentinelGetMasterByName(token[4])) != NULL) {
                if (msgmaster->config_epoch < master_config_epoch) {
                    msgmaster->config_epoch = master_config_epoch;
                    if (master_port != msgmaster->addr->port ||
                        strcmp(msgmaster->addr->ip, token[5]))
                    {
                        sentinelAddr *old_addr;

                        sentinelEvent(REDIS_WARNING,"+switch-master",
                            msgmaster,"%s %s %d %s %d",
                            msgmaster->name,
                            msgmaster->addr->ip, msgmaster->addr->port,
                            token[5], master_port);

                        old_addr = dupSentinelAddr(msgmaster->addr);
                        sentinelResetMasterAndChangeAddress(msgmaster,
                                                    token[5], master_port);
                        sentinelCallClientReconfScript(msgmaster,
                            SENTINEL_OBSERVER,"start",
                            old_addr,msgmaster->addr);
                        releaseSentinelAddr(old_addr);
                    }
                }
            }

            /* Update the state of the Sentinel. */
            if (si) si->last_hello_time = mstime();
        }
        sdsfreesplitres(token,numtokens);
    }
}

/* Send an "Hello" message via Pub/Sub to the specified 'ri' Redis
 * instance in order to broadcast the current configuraiton for this
 * master, and to advertise the existence of this Sentinel at the same time.
 *
 * 向给定 ri 实例的频道发送信息，
 * 从而传播关于给定主服务器的配置，
 * 并向其他 Sentinel 宣告本 Sentinel 的存在。
 *
 * The message has the following format:
 *
 * 发送信息的格式如下： 
 *
 * sentinel_ip,sentinel_port,sentinel_runid,current_epoch,
 * master_name,master_ip,master_port,master_config_epoch.
 *
 * Sentinel IP,Sentinel 端口号,Sentinel 的运行 ID,Sentinel 当前的纪元,
 * 主服务器的名称,主服务器的 IP,主服务器的端口号,主服务器的配置纪元.
 *
 * Returns REDIS_OK if the PUBLISH was queued correctly, otherwise
 * REDIS_ERR is returned. 
 *
 * PUBLISH 命令成功入队时返回 REDIS_OK ，
 * 否则返回 REDIS_ERR 。
 */
int sentinelSendHello(sentinelRedisInstance *ri) {
    char ip[REDIS_IP_STR_LEN];
    char payload[REDIS_IP_STR_LEN+1024];
    int retval;

    // 如果实例是主服务器，那么使用此实例的信息
    // 如果实例是从服务器，那么使用这个从服务器的主服务器的信息
    sentinelRedisInstance *master = (ri->flags & SRI_MASTER) ? ri : ri->master;

    // 获取地址信息
    sentinelAddr *master_addr = sentinelGetCurrentMasterAddress(master);

    /* Try to obtain our own IP address. */
    // 获取实例自身的地址
    if (anetSockName(ri->cc->c.fd,ip,sizeof(ip),NULL) == -1) return REDIS_ERR;
    if (ri->flags & SRI_DISCONNECTED) return REDIS_ERR;

    /* Format and send the Hello message. */
    // 格式化信息
    snprintf(payload,sizeof(payload),
        "%s,%d,%s,%llu," /* Info about this sentinel. */
        "%s,%s,%d,%llu", /* Info about current master. */
        ip, server.port, server.runid,
        (unsigned long long) sentinel.current_epoch,
        /* --- */
        master->name,master_addr->ip,master_addr->port,
        (unsigned long long) master->config_epoch);
    
    // 发送信息
    retval = redisAsyncCommand(ri->cc,
        sentinelPublishReplyCallback, NULL, "PUBLISH %s %s",
            SENTINEL_HELLO_CHANNEL,payload);

    if (retval != REDIS_OK) return REDIS_ERR;

    ri->pending_commands++;

    return REDIS_OK;
}

// 根据时间和实例类型等情况，向实例发送命令，比如 INFO 、PING 和 PUBLISH
// 虽然函数的名字包含 Ping ，但命令并不只发送 PING 命令
/* Send periodic PING, INFO, and PUBLISH to the Hello channel to
 * the specified master or slave instance. */
void sentinelPingInstance(sentinelRedisInstance *ri) {

    // 当前时间
    mstime_t now = mstime();

    // 发送 INFO 命令的间隔
    mstime_t info_period;

    // 返回值
    int retval;

    /* Return ASAP if we have already a PING or INFO already pending, or
     * in the case the instance is not properly connected. */
    // 函数不能在网络连接未创建时执行
    if (ri->flags & SRI_DISCONNECTED) return;

    /* For INFO, PING, PUBLISH that are not critical commands to send we
     * also have a limit of SENTINEL_MAX_PENDING_COMMANDS. We don't
     * want to use a lot of memory just because a link is not working
     * properly (note that anyway there is a redundant protection about this,
     * that is, the link will be disconnected and reconnected if a long
     * timeout condition is detected. */
    // 为了避免 sentinel 在实例处于不正常状态时，发送过多命令
    // sentinel 只在待发送命令的数量未超过 SENTINEL_MAX_PENDING_COMMANDS 常量时
    // 才进行命令发送
    if (ri->pending_commands >= SENTINEL_MAX_PENDING_COMMANDS) return;

    /* If this is a slave of a master in O_DOWN condition we start sending
     * it INFO every second, instead of the usual SENTINEL_INFO_PERIOD
     * period. In this state we want to closely monitor slaves in case they
     * are turned into masters by another Sentinel, or by the sysadmin. */
    // 对于从服务器来说， sentinel 默认每 SENTINEL_INFO_PERIOD 秒向它发送一次 INFO 命令
    // 但是，当从服务器的主服务器处于 SDOWN 状态，或者正在执行故障转移时
    // 为了更快速地捕捉从服务器的变动， sentinel 会将发送 INFO 命令的频率该为每秒一次
    if ((ri->flags & SRI_SLAVE) &&
        (ri->master->flags & (SRI_O_DOWN|SRI_FAILOVER_IN_PROGRESS))) {
        info_period = 1000;
    } else {
        info_period = SENTINEL_INFO_PERIOD;
    }

    // 实例不是 Sentinel （主服务器或者从服务器）
    // 并且以下条件的其中一个成立：
    // 1）SENTINEL 未收到过这个服务器的 INFO 命令回复
    // 2）距离上一次该实例回复 INFO 命令已经超过 info_period 间隔
    // 那么向实例发送 INFO 命令
    if ((ri->flags & SRI_SENTINEL) == 0 &&
        (ri->info_refresh == 0 ||
        (now - ri->info_refresh) > info_period))
    {
        /* Send INFO to masters and slaves, not sentinels. */
        retval = redisAsyncCommand(ri->cc,
            sentinelInfoReplyCallback, NULL, "INFO");

        if (retval != REDIS_OK) return;

        ri->pending_commands++;

    // 如果距离上次向实例发送 PING 命令已经过了 SENTINEL_PING_PERIOD 毫秒
    // 那么再次发送 PING 命令
    // 实例可以是任意类型：sentinel 、主服务器或者从服务器
    } else if ((now - ri->last_pong_time) > SENTINEL_PING_PERIOD) {
        /* Send PING to all the three kinds of instances. */
        retval = redisAsyncCommand(ri->cc,
            sentinelPingReplyCallback, NULL, "PING");
        if (retval != REDIS_OK) return;
        ri->pending_commands++;

    // 如果距离上次向实例（主服务器或者从服务器）发送 
    // PUBLISH 命令的时间已经超过了 SENTINEL_PUBLISH_PERIOD
    // 那么向实例发送新的 PUBLISH 命令
    } else if ((ri->flags & SRI_SENTINEL) == 0 &&
               (now - ri->last_pub_time) > SENTINEL_PUBLISH_PERIOD)
    {
        /* PUBLISH hello messages to masters and slaves. */
        // 向主服务器（或者从服务器的主服务器）的频道发送信息
        sentinelSendHello(ri);
    }
}

/* =========================== SENTINEL command ============================= */

// 返回字符串表示的故障转移状态
const char *sentinelFailoverStateStr(int state) {
    switch(state) {
    case SENTINEL_FAILOVER_STATE_NONE: return "none";
    case SENTINEL_FAILOVER_STATE_WAIT_START: return "wait_start";
    case SENTINEL_FAILOVER_STATE_SELECT_SLAVE: return "select_slave";
    case SENTINEL_FAILOVER_STATE_SEND_SLAVEOF_NOONE: return "send_slaveof_noone";
    case SENTINEL_FAILOVER_STATE_WAIT_PROMOTION: return "wait_promotion";
    case SENTINEL_FAILOVER_STATE_RECONF_SLAVES: return "reconf_slaves";
    case SENTINEL_FAILOVER_STATE_UPDATE_CONFIG: return "update_config";
    default: return "unknown";
    }
}

/* Redis instance to Redis protocol representation. */
// 以 Redis 协议的形式返回 Redis 实例的情况
void addReplySentinelRedisInstance(redisClient *c, sentinelRedisInstance *ri) {
    char *flags = sdsempty();
    void *mbl;
    int fields = 0;

    mbl = addDeferredMultiBulkLength(c);

    addReplyBulkCString(c,"name");
    addReplyBulkCString(c,ri->name);
    fields++;

    addReplyBulkCString(c,"ip");
    addReplyBulkCString(c,ri->addr->ip);
    fields++;

    addReplyBulkCString(c,"port");
    addReplyBulkLongLong(c,ri->addr->port);
    fields++;

    addReplyBulkCString(c,"runid");
    addReplyBulkCString(c,ri->runid ? ri->runid : "");
    fields++;

    addReplyBulkCString(c,"flags");
    if (ri->flags & SRI_S_DOWN) flags = sdscat(flags,"s_down,");
    if (ri->flags & SRI_O_DOWN) flags = sdscat(flags,"o_down,");
    if (ri->flags & SRI_MASTER) flags = sdscat(flags,"master,");
    if (ri->flags & SRI_SLAVE) flags = sdscat(flags,"slave,");
    if (ri->flags & SRI_SENTINEL) flags = sdscat(flags,"sentinel,");
    if (ri->flags & SRI_DISCONNECTED) flags = sdscat(flags,"disconnected,");
    if (ri->flags & SRI_MASTER_DOWN) flags = sdscat(flags,"master_down,");
    if (ri->flags & SRI_FAILOVER_IN_PROGRESS)
        flags = sdscat(flags,"failover_in_progress,");
    if (ri->flags & SRI_PROMOTED) flags = sdscat(flags,"promoted,");
    if (ri->flags & SRI_RECONF_SENT) flags = sdscat(flags,"reconf_sent,");
    if (ri->flags & SRI_RECONF_INPROG) flags = sdscat(flags,"reconf_inprog,");
    if (ri->flags & SRI_RECONF_DONE) flags = sdscat(flags,"reconf_done,");

    if (sdslen(flags) != 0) sdsrange(flags,0,-2); /* remove last "," */
    addReplyBulkCString(c,flags);
    sdsfree(flags);
    fields++;

    addReplyBulkCString(c,"pending-commands");
    addReplyBulkLongLong(c,ri->pending_commands);
    fields++;

    if (ri->flags & SRI_FAILOVER_IN_PROGRESS) {
        addReplyBulkCString(c,"failover-state");
        addReplyBulkCString(c,(char*)sentinelFailoverStateStr(ri->failover_state));
        fields++;
    }

    addReplyBulkCString(c,"last-ok-ping-reply");
    addReplyBulkLongLong(c,mstime() - ri->last_avail_time);
    fields++;

    addReplyBulkCString(c,"last-ping-reply");
    addReplyBulkLongLong(c,mstime() - ri->last_pong_time);
    fields++;

    if (ri->flags & SRI_S_DOWN) {
        addReplyBulkCString(c,"s-down-time");
        addReplyBulkLongLong(c,mstime()-ri->s_down_since_time);
        fields++;
    }

    if (ri->flags & SRI_O_DOWN) {
        addReplyBulkCString(c,"o-down-time");
        addReplyBulkLongLong(c,mstime()-ri->o_down_since_time);
        fields++;
    }

    /* Masters and Slaves */
    if (ri->flags & (SRI_MASTER|SRI_SLAVE)) {
        addReplyBulkCString(c,"info-refresh");
        addReplyBulkLongLong(c,mstime() - ri->info_refresh);
        fields++;

        addReplyBulkCString(c,"role-reported");
        addReplyBulkCString(c, (ri->role_reported == SRI_MASTER) ? "master" :
                                                                   "slave");
        fields++;

        addReplyBulkCString(c,"role-reported-time");
        addReplyBulkLongLong(c,mstime() - ri->role_reported_time);
        fields++;
    }

    /* Only masters */
    if (ri->flags & SRI_MASTER) {
        addReplyBulkCString(c,"config-epoch");
        addReplyBulkLongLong(c,ri->config_epoch);
        fields++;

        addReplyBulkCString(c,"num-slaves");
        addReplyBulkLongLong(c,dictSize(ri->slaves));
        fields++;

        addReplyBulkCString(c,"num-other-sentinels");
        addReplyBulkLongLong(c,dictSize(ri->sentinels));
        fields++;

        addReplyBulkCString(c,"quorum");
        addReplyBulkLongLong(c,ri->quorum);
        fields++;
    }

    /* Only slaves */
    if (ri->flags & SRI_SLAVE) {
        addReplyBulkCString(c,"master-link-down-time");
        addReplyBulkLongLong(c,ri->master_link_down_time);
        fields++;

        addReplyBulkCString(c,"master-link-status");
        addReplyBulkCString(c,
            (ri->slave_master_link_status == SENTINEL_MASTER_LINK_STATUS_UP) ?
            "ok" : "err");
        fields++;

        addReplyBulkCString(c,"master-host");
        addReplyBulkCString(c,
            ri->slave_master_host ? ri->slave_master_host : "?");
        fields++;

        addReplyBulkCString(c,"master-port");
        addReplyBulkLongLong(c,ri->slave_master_port);
        fields++;

        addReplyBulkCString(c,"slave-priority");
        addReplyBulkLongLong(c,ri->slave_priority);
        fields++;

        addReplyBulkCString(c,"slave-repl-offset");
        addReplyBulkLongLong(c,ri->slave_repl_offset);
        fields++;
    }

    /* Only sentinels */
    if (ri->flags & SRI_SENTINEL) {
        addReplyBulkCString(c,"last-hello-message");
        addReplyBulkLongLong(c,mstime() - ri->last_hello_time);
        fields++;

        addReplyBulkCString(c,"voted-leader");
        addReplyBulkCString(c,ri->leader ? ri->leader : "?");
        fields++;

        addReplyBulkCString(c,"voted-leader-epoch");
        addReplyBulkLongLong(c,ri->leader_epoch);
        fields++;
    }

    setDeferredMultiBulkLength(c,mbl,fields*2);
}

/* Output a number of instances contained inside a dictionary as
 * Redis protocol. */
// 打印各个实例的情况
void addReplyDictOfRedisInstances(redisClient *c, dict *instances) {
    dictIterator *di;
    dictEntry *de;

    di = dictGetIterator(instances);
    addReplyMultiBulkLen(c,dictSize(instances));
    while((de = dictNext(di)) != NULL) {
        sentinelRedisInstance *ri = dictGetVal(de);

        addReplySentinelRedisInstance(c,ri);
    }
    dictReleaseIterator(di);
}

/* Lookup the named master into sentinel.masters.
 * If the master is not found reply to the client with an error and returns
 * NULL. */
// 在 sentinel.masters 字典中查找给定名字的 master
// 没找到则返回 NULL
sentinelRedisInstance *sentinelGetMasterByNameOrReplyError(redisClient *c,
                        robj *name)
{
    sentinelRedisInstance *ri;

    ri = dictFetchValue(sentinel.masters,c->argv[2]->ptr);
    if (!ri) {
        addReplyError(c,"No such master with that name");
        return NULL;
    }
    return ri;
}

// SENTINEL 命令的实现
void sentinelCommand(redisClient *c) {
    if (!strcasecmp(c->argv[1]->ptr,"masters")) {
        /* SENTINEL MASTERS */
        if (c->argc != 2) goto numargserr;

        addReplyDictOfRedisInstances(c,sentinel.masters);
    } else if (!strcasecmp(c->argv[1]->ptr,"slaves")) {
        /* SENTINEL SLAVES <master-name> */
        sentinelRedisInstance *ri;

        if (c->argc != 3) goto numargserr;
        if ((ri = sentinelGetMasterByNameOrReplyError(c,c->argv[2])) == NULL)
            return;
        addReplyDictOfRedisInstances(c,ri->slaves);
    } else if (!strcasecmp(c->argv[1]->ptr,"sentinels")) {
        /* SENTINEL SENTINELS <master-name> */
        sentinelRedisInstance *ri;

        if (c->argc != 3) goto numargserr;
        if ((ri = sentinelGetMasterByNameOrReplyError(c,c->argv[2])) == NULL)
            return;
        addReplyDictOfRedisInstances(c,ri->sentinels);
    } else if (!strcasecmp(c->argv[1]->ptr,"is-master-down-by-addr")) {
        /* SENTINEL IS-MASTER-DOWN-BY-ADDR <ip> <port> <current-epoch> <runid> */
        sentinelRedisInstance *ri;
        long long req_epoch;
        uint64_t leader_epoch = 0;
        char *leader = NULL;
        long port;
        int isdown = 0;

        if (c->argc != 6) goto numargserr;
        if (getLongFromObjectOrReply(c,c->argv[3],&port,NULL) != REDIS_OK ||
            getLongLongFromObjectOrReply(c,c->argv[4],&req_epoch,NULL)
                                                              != REDIS_OK)
            return;
        ri = getSentinelRedisInstanceByAddrAndRunID(sentinel.masters,
            c->argv[2]->ptr,port,NULL);

        /* It exists? Is actually a master? Is subjectively down? It's down.
         * Note: if we are in tilt mode we always reply with "0". */
        if (!sentinel.tilt && ri && (ri->flags & SRI_S_DOWN) &&
                                    (ri->flags & SRI_MASTER))
            isdown = 1;

        /* Vote for the master (or fetch the previous vote) if the request
         * includes a runid, otherwise the sender is not seeking for a vote. */
        if (ri && ri->flags & SRI_MASTER && strcasecmp(c->argv[5]->ptr,"*")) {
            leader = sentinelVoteLeader(ri,(uint64_t)req_epoch,
                                            c->argv[5]->ptr,
                                            &leader_epoch);
        }

        /* Reply with a three-elements multi-bulk reply:
         * down state, leader, vote epoch. */
        addReplyMultiBulkLen(c,3);
        addReply(c, isdown ? shared.cone : shared.czero);
        addReplyBulkCString(c, leader ? leader : "*");
        addReplyLongLong(c, (long long)leader_epoch);
        if (leader) sdsfree(leader);
    } else if (!strcasecmp(c->argv[1]->ptr,"reset")) {
        /* SENTINEL RESET <pattern> */
        if (c->argc != 3) goto numargserr;
        addReplyLongLong(c,sentinelResetMastersByPattern(c->argv[2]->ptr,SENTINEL_GENERATE_EVENT));
    } else if (!strcasecmp(c->argv[1]->ptr,"get-master-addr-by-name")) {
        /* SENTINEL GET-MASTER-ADDR-BY-NAME <master-name> */
        sentinelRedisInstance *ri;

        if (c->argc != 3) goto numargserr;
        ri = sentinelGetMasterByName(c->argv[2]->ptr);
        if (ri == NULL) {
            addReply(c,shared.nullmultibulk);
        } else if (ri->info_refresh == 0) {
            addReplySds(c,sdsnew("-IDONTKNOW I have not enough information to reply. Please ask another Sentinel.\r\n"));
        } else {
            sentinelAddr *addr = sentinelGetCurrentMasterAddress(ri);

            addReplyMultiBulkLen(c,2);
            addReplyBulkCString(c,addr->ip);
            addReplyBulkLongLong(c,addr->port);
        }
    } else if (!strcasecmp(c->argv[1]->ptr,"failover")) {
        /* SENTINEL FAILOVER <master-name> */
        sentinelRedisInstance *ri;

        if (c->argc != 3) goto numargserr;
        if ((ri = sentinelGetMasterByNameOrReplyError(c,c->argv[2])) == NULL)
            return;
        if (ri->flags & SRI_FAILOVER_IN_PROGRESS) {
            addReplySds(c,sdsnew("-INPROG Failover already in progress\r\n"));
            return;
        }
        if (sentinelSelectSlave(ri) == NULL) {
            addReplySds(c,sdsnew("-NOGOODSLAVE No suitable slave to promote\r\n"));
            return;
        }
        redisLog(REDIS_WARNING,"Executing user requested FAILOVER of '%s'",
            ri->name);
        sentinelStartFailover(ri);
        ri->flags |= SRI_FORCE_FAILOVER;
        addReply(c,shared.ok);
    } else if (!strcasecmp(c->argv[1]->ptr,"pending-scripts")) {
        /* SENTINEL PENDING-SCRIPTS */

        if (c->argc != 2) goto numargserr;
        sentinelPendingScriptsCommand(c);
    } else {
        addReplyErrorFormat(c,"Unknown sentinel subcommand '%s'",
                               (char*)c->argv[1]->ptr);
    }
    return;

numargserr:
    addReplyErrorFormat(c,"Wrong number of commands for 'sentinel %s'",
                          (char*)c->argv[1]->ptr);
}

// sentinel 模式下的 INFO 命令实现
void sentinelInfoCommand(redisClient *c) {
    char *section = c->argc == 2 ? c->argv[1]->ptr : "default";
    sds info = sdsempty();
    int defsections = !strcasecmp(section,"default");
    int sections = 0;

    if (c->argc > 2) {
        addReply(c,shared.syntaxerr);
        return;
    }

    if (!strcasecmp(section,"server") || defsections) {
        if (sections++) info = sdscat(info,"\r\n");
        sds serversection = genRedisInfoString("server");
        info = sdscatlen(info,serversection,sdslen(serversection));
        sdsfree(serversection);
    }

    if (!strcasecmp(section,"sentinel") || defsections) {
        dictIterator *di;
        dictEntry *de;
        int master_id = 0;

        if (sections++) info = sdscat(info,"\r\n");
        info = sdscatprintf(info,
            "# Sentinel\r\n"
            "sentinel_masters:%lu\r\n"
            "sentinel_tilt:%d\r\n"
            "sentinel_running_scripts:%d\r\n"
            "sentinel_scripts_queue_length:%ld\r\n",
            dictSize(sentinel.masters),
            sentinel.tilt,
            sentinel.running_scripts,
            listLength(sentinel.scripts_queue));

        di = dictGetIterator(sentinel.masters);
        while((de = dictNext(di)) != NULL) {
            sentinelRedisInstance *ri = dictGetVal(de);
            char *status = "ok";

            if (ri->flags & SRI_O_DOWN) status = "odown";
            else if (ri->flags & SRI_S_DOWN) status = "sdown";
            info = sdscatprintf(info,
                "master%d:name=%s,status=%s,address=%s:%d,"
                "slaves=%lu,sentinels=%lu\r\n",
                master_id++, ri->name, status,
                ri->addr->ip, ri->addr->port,
                dictSize(ri->slaves),
                dictSize(ri->sentinels)+1);
        }
        dictReleaseIterator(di);
    }

    addReplySds(c,sdscatprintf(sdsempty(),"$%lu\r\n",
        (unsigned long)sdslen(info)));
    addReplySds(c,info);
    addReply(c,shared.crlf);
}

/* ===================== SENTINEL availability checks ======================= */

/* Is this instance down from our point of view? */
// 检查实例是否以下线（从本 Sentinel 的角度来看）
void sentinelCheckSubjectivelyDown(sentinelRedisInstance *ri) {

    // 实例上次正确回复 PING 命令距离现在有多久
    mstime_t elapsed = mstime() - ri->last_avail_time;

    /* Check if we are in need for a reconnection of one of the 
     * links, because we are detecting low activity.
     *
     * 如果检测到连接的活跃度（activity）很低，那么考虑重断开连接，并进行重连
     *
     * 1) Check if the command link seems connected, was connected not less
     *    than SENTINEL_MIN_LINK_RECONNECT_PERIOD, but still we have an
     *    idle time that is greater than down_after_period / 2 seconds. */
    // 考虑断开实例的 cc 连接
    if (ri->cc &&
        (mstime() - ri->cc_conn_time) > SENTINEL_MIN_LINK_RECONNECT_PERIOD &&
        (mstime() - ri->last_pong_time) > (ri->down_after_period/2))
    {
        sentinelKillLink(ri,ri->cc);
    }

    /* 2) Check if the pubsub link seems connected, was connected not less
     *    than SENTINEL_MIN_LINK_RECONNECT_PERIOD, but still we have no
     *    activity in the Pub/Sub channel for more than
     *    SENTINEL_PUBLISH_PERIOD * 3.
     */
    // 考虑断开实例的 pc 连接
    if (ri->pc &&
        (mstime() - ri->pc_conn_time) > SENTINEL_MIN_LINK_RECONNECT_PERIOD &&
        (mstime() - ri->pc_last_activity) > (SENTINEL_PUBLISH_PERIOD*3))
    {
        sentinelKillLink(ri,ri->pc);
    }

    /* Update the SDOWN flag. We believe the instance is SDOWN if:
     *
     * 更新 SDOWN 标识。如果以下条件被满足，那么 Sentinel 认为实例已下线：
     *
     * 1) It is not replying.
     *    它没有回应命令
     * 2) We believe it is a master, it reports to be a slave for enough time
     *    to meet the down_after_period, plus enough time to get two times
     *    INFO report from the instance. 
     *    Sentinel 认为实例是主服务器，这个服务器向 Sentinel 报告它将成为从服务器，
     *    但在超过给定时限之后，服务器仍然没有完成这一角色转换。
     */
    if (elapsed > ri->down_after_period ||
        (ri->flags & SRI_MASTER &&
         ri->role_reported == SRI_SLAVE &&
         mstime() - ri->role_reported_time >
          (ri->down_after_period+SENTINEL_INFO_PERIOD*2)))
    {
        /* Is subjectively down */
        if ((ri->flags & SRI_S_DOWN) == 0) {
            // 发送事件
            sentinelEvent(REDIS_WARNING,"+sdown",ri,"%@");
            // 记录进入 SDOWN 状态的时间
            ri->s_down_since_time = mstime();
            // 打开 SDOWN 标志
            ri->flags |= SRI_S_DOWN;
        }
    } else {
        // 移除（可能有的） SDOWN 状态
        /* Is subjectively up */
        if (ri->flags & SRI_S_DOWN) {
            // 发送事件
            sentinelEvent(REDIS_WARNING,"-sdown",ri,"%@");
            // 移除相关标志
            ri->flags &= ~(SRI_S_DOWN|SRI_SCRIPT_KILL_SENT);
        }
    }
}


/* Is this instance down according to the configured quorum?
 *
 * 根据给定数量的 Sentinel 投票，判断实例是否已下线。
 *
 * Note that ODOWN is a weak quorum, it only means that enough Sentinels
 * reported in a given time range that the instance was not reachable.
 *
 * 注意 ODOWN 是一个 weak quorum ，它只意味着有足够多的 Sentinel 
 * 在**给定的时间范围内**报告实例不可达。
 *
 * However messages can be delayed so there are no strong guarantees about
 * N instances agreeing at the same time about the down state. 
 *
 * 因为 Sentinel 对实例的检测信息可能带有延迟，
 * 所以实际上 N 个 Sentinel **不可能在同一时间内**判断主服务器进入了下线状态。
 */
void sentinelCheckObjectivelyDown(sentinelRedisInstance *master) {
    dictIterator *di;
    dictEntry *de;
    int quorum = 0, odown = 0;

    // 如果当前 Sentinel 将主服务器判断为主观下线
    // 那么检查是否有其他 Sentinel 同意这一判断
    // 当同意的数量足够时，将主服务器判断为客观下线
    if (master->flags & SRI_S_DOWN) {
        /* Is down for enough sentinels? */

        // 统计同意的 Sentinel 数量（起始的 1 代表本 Sentinel）
        quorum = 1; /* the current sentinel. */

        /* Count all the other sentinels. */
        // 统计其他认为 master 进入下线状态的 Sentinel 的数量
        di = dictGetIterator(master->sentinels);
        while((de = dictNext(di)) != NULL) {
            sentinelRedisInstance *ri = dictGetVal(de);
                
            // 该 SENTINEL 也认为 master 已下线
            if (ri->flags & SRI_MASTER_DOWN) quorum++;
        }
        dictReleaseIterator(di);
        
        // 如果投票得出的支持数目大于等于判断 ODOWN 所需的票数
        // 那么进入 ODOWN 状态
        if (quorum >= master->quorum) odown = 1;
    }

    /* Set the flag accordingly to the outcome. */
    if (odown) {

        // master 已 ODOWN

        if ((master->flags & SRI_O_DOWN) == 0) {
            // 发送事件
            sentinelEvent(REDIS_WARNING,"+odown",master,"%@ #quorum %d/%d",
                quorum, master->quorum);
            // 打开 ODOWN 标志
            master->flags |= SRI_O_DOWN;
            // 记录进入 ODOWN 的时间
            master->o_down_since_time = mstime();
        }
    } else {

        // 未进入 ODOWN

        if (master->flags & SRI_O_DOWN) {

            // 如果 master 曾经进入过 ODOWN 状态，那么移除该状态

            // 发送事件
            sentinelEvent(REDIS_WARNING,"-odown",master,"%@");
            // 移除 ODOWN 标志
            master->flags &= ~SRI_O_DOWN;
        }
    }
}

/* Receive the SENTINEL is-master-down-by-addr reply, see the
 * sentinelAskMasterStateToOtherSentinels() function for more information. */
// 本回调函数用于处理SENTINEL 接收到其他 SENTINEL 
// 发回的 SENTINEL is-master-down-by-addr 命令的回复
void sentinelReceiveIsMasterDownReply(redisAsyncContext *c, void *reply, void *privdata) {
    sentinelRedisInstance *ri = c->data;
    redisReply *r;

    if (ri) ri->pending_commands--;
    if (!reply || !ri) return;
    r = reply;

    /* Ignore every error or unexpected reply.
     * 忽略错误回复
     * Note that if the command returns an error for any reason we'll
     * end clearing the SRI_MASTER_DOWN flag for timeout anyway. */
    if (r->type == REDIS_REPLY_ARRAY && r->elements == 3 &&
        r->element[0]->type == REDIS_REPLY_INTEGER &&
        r->element[1]->type == REDIS_REPLY_STRING &&
        r->element[2]->type == REDIS_REPLY_INTEGER)
    {
        // 更新最后一次回复询问的时间
        ri->last_master_down_reply_time = mstime();

        // 设置 SENTINEL 认为主服务器的状态
        if (r->element[0]->integer == 1) {
            // 已下线
            ri->flags |= SRI_MASTER_DOWN;
        } else {
            // 未下线
            ri->flags &= ~SRI_MASTER_DOWN;
        }

        // 如果运行 ID 不是 "*" 的话，那么这是一个带投票的回复
        if (strcmp(r->element[1]->str,"*")) {
            /* If the runid in the reply is not "*" the Sentinel actually
             * replied with a vote. */
            sdsfree(ri->leader);
            ri->leader = sdsnew(r->element[1]->str);
            ri->leader_epoch = r->element[2]->integer;
        }
    }
}

/* If we think the master is down, we start sending
 * SENTINEL IS-MASTER-DOWN-BY-ADDR requests to other sentinels
 * in order to get the replies that allow to reach the quorum
 * needed to mark the master in ODOWN state and trigger a failover. */
// 如果 Sentinel 认为主服务器已下线，
// 那么它会通过向其他 Sentinel 发送 SENTINEL is-master-down-by-addr 命令，
// 尝试获得足够的票数，将主服务器标记为 ODOWN 状态，并开始一次故障转移操作
#define SENTINEL_ASK_FORCED (1<<0)
void sentinelAskMasterStateToOtherSentinels(sentinelRedisInstance *master, int flags) {
    dictIterator *di;
    dictEntry *de;

    // 遍历正在监视相同 master 的所有 sentinel
    // 向它们发送 SENTINEL is-master-down-by-addr 命令
    di = dictGetIterator(master->sentinels);
    while((de = dictNext(di)) != NULL) {
        sentinelRedisInstance *ri = dictGetVal(de);

        // 距离该 sentinel 最后一次回复 SENTINEL master-down-by-addr 命令已经过了多久
        mstime_t elapsed = mstime() - ri->last_master_down_reply_time;

        char port[32];
        int retval;

        /* If the master state from other sentinel is too old, we clear it. */
        // 如果目标 Sentinel 关于主服务器的信息已经太久没更新，那么我们清除它
        if (elapsed > SENTINEL_ASK_PERIOD*5) {
            ri->flags &= ~SRI_MASTER_DOWN;
            sdsfree(ri->leader);
            ri->leader = NULL;
        }

        /* Only ask if master is down to other sentinels if:
         *
         * 只在以下情况满足时，才向其他 sentinel 询问主服务器是否已下线
         *
         * 1) We believe it is down, or there is a failover in progress.
         *    本 sentinel 相信服务器已经下线，或者针对该主服务器的故障转移操作正在执行
         * 2) Sentinel is connected.
         *    目标 Sentinel 与本 Sentinel 已连接
         * 3) We did not received the info within SENTINEL_ASK_PERIOD ms. 
         *    当前 Sentinel 在 SENTINEL_ASK_PERIOD 毫秒内没有获得过目标 Sentinel 发来的信息
         * 4) 条件 1 和条件 2 满足而条件 3 不满足，但是 flags 参数给定了 SENTINEL_ASK_FORCED 标识
         */
        if ((master->flags & SRI_S_DOWN) == 0) continue;
        if (ri->flags & SRI_DISCONNECTED) continue;
        if (!(flags & SENTINEL_ASK_FORCED) &&
            mstime() - ri->last_master_down_reply_time < SENTINEL_ASK_PERIOD)
            continue;

        /* Ask */
        // 发送 SENTINEL is-master-down-by-addr 命令
        ll2string(port,sizeof(port),master->addr->port);
        retval = redisAsyncCommand(ri->cc,
                    sentinelReceiveIsMasterDownReply, NULL,
                    "SENTINEL is-master-down-by-addr %s %s %llu %s",
                    master->addr->ip, port,
                    sentinel.current_epoch,
                    (master->failover_state > SENTINEL_FAILOVER_STATE_NONE) ?
                    server.runid : "*");
        if (retval == REDIS_OK) ri->pending_commands++;
    }
    dictReleaseIterator(di);
}

/* =============================== FAILOVER ================================= */

/* Vote for the sentinel with 'req_runid' or return the old vote if already
 * voted for the specifed 'req_epoch' or one greater.
 *
 * 为运行 ID 为 req_runid 的 Sentinel 投上一票，有两种额外情况可能出现：
 * 1) 如果 Sentinel 在 req_epoch 纪元已经投过票了，那么返回之前投的票。
 * 2) 如果 Sentinel 已经为大于 req_epoch 的纪元投过票了，那么返回更大纪元的投票。
 *
 * If a vote is not available returns NULL, otherwise return the Sentinel
 * runid and populate the leader_epoch with the epoch of the vote. 
 *
 * 如果投票暂时不可用，那么返回 NULL 。
 * 否则返回 Sentinel 的运行 ID ，并将被投票的纪元保存到 leader_epoch 指针的值里面。
 */
char *sentinelVoteLeader(sentinelRedisInstance *master, uint64_t req_epoch, char *req_runid, uint64_t *leader_epoch) {
    if (req_epoch > sentinel.current_epoch) {
        sentinel.current_epoch = req_epoch;
        sentinelEvent(REDIS_WARNING,"+new-epoch",master,"%llu",
            (unsigned long long) sentinel.current_epoch);
    }

    if (master->leader_epoch < req_epoch && sentinel.current_epoch <= req_epoch)
    {
        sdsfree(master->leader);
        master->leader = sdsnew(req_runid);
        master->leader_epoch = sentinel.current_epoch;
        sentinelEvent(REDIS_WARNING,"+vote-for-leader",master,"%s %llu",
            master->leader, (unsigned long long) master->leader_epoch);
        /* If we did not voted for ourselves, set the master failover start
         * time to now, in order to force a delay before we can start a
         * failover for the same master.
         *
         * The random addition is useful to desynchronize a bit the slaves
         * and reduce the chance that no slave gets majority. */
        if (strcasecmp(master->leader,server.runid))
            master->failover_start_time = mstime() + rand() % 2000;
    }

    *leader_epoch = master->leader_epoch;
    return master->leader ? sdsnew(master->leader) : NULL;
}

// 记录客观 leader 投票的结构
struct sentinelLeader {

    // sentinel 的运行 id
    char *runid;

    // 该 sentinel 获得的票数
    unsigned long votes;
};

/* Helper function for sentinelGetLeader, increment the counter
 * relative to the specified runid. */
// 为给定 ID 的 Sentinel 实例增加一票
int sentinelLeaderIncr(dict *counters, char *runid) {
    dictEntry *de = dictFind(counters,runid);
    uint64_t oldval;

    if (de) {
        oldval = dictGetUnsignedIntegerVal(de);
        dictSetUnsignedIntegerVal(de,oldval+1);
        return oldval+1;
    } else {
        de = dictAddRaw(counters,runid);
        redisAssert(de != NULL);
        dictSetUnsignedIntegerVal(de,1);
        return 1;
    }
}

/* Scan all the Sentinels attached to this master to check if there
 * is a leader for the specified epoch.
 *
 * 扫描所有监视 master 的 Sentinels ，查看是否有 Sentinels 是这个纪元的领头。
 *
 * To be a leader for a given epoch, we should have the majorify of
 * the Sentinels we know that reported the same instance as
 * leader for the same epoch. 
 *
 * 要让一个 Sentinel 成为本纪元的领头，
 * 这个 Sentinel 必须让大多数其他 Sentinel 承认它是该纪元的领头才行。
 */
// 选举出 master 在指定 epoch 上的领头
char *sentinelGetLeader(sentinelRedisInstance *master, uint64_t epoch) {
    dict *counters;
    dictIterator *di;
    dictEntry *de;
    unsigned int voters = 0, voters_quorum;
    char *myvote;
    char *winner = NULL;
    uint64_t leader_epoch;
    uint64_t max_votes = 0;

    redisAssert(master->flags & (SRI_O_DOWN|SRI_FAILOVER_IN_PROGRESS));

    // 统计器
    counters = dictCreate(&leaderVotesDictType,NULL);

    /* Count other sentinels votes */
    // 统计其他 sentinel 的主观 leader 投票
    di = dictGetIterator(master->sentinels);
    while((de = dictNext(di)) != NULL) {
        sentinelRedisInstance *ri = dictGetVal(de);

        // 为目标 Sentinel 选出的领头 Sentinel 增加一票
        if (ri->leader != NULL && ri->leader_epoch == sentinel.current_epoch)
            sentinelLeaderIncr(counters,ri->leader);

        // 统计投票数量
        voters++;
    }
    dictReleaseIterator(di);

    /* Check what's the winner. For the winner to win, it needs two conditions:
     *
     * 选出领头 leader ，它必须满足以下两个条件：
     *
     * 1) Absolute majority between voters (50% + 1).
     *    有多于一般的 Sentinel 支持
     * 2) And anyway at least master->quorum votes. 
     *    投票数至少要有 master->quorum 那么多
     */
    di = dictGetIterator(counters);
    while((de = dictNext(di)) != NULL) {

        // 取出票数
        uint64_t votes = dictGetUnsignedIntegerVal(de);

        // 选出票数最大的人
        if (votes > max_votes) {
            max_votes = votes;
            winner = dictGetKey(de);
        }
    }
    dictReleaseIterator(di);

    /* Count this Sentinel vote:
     * if this Sentinel did not voted yet, either vote for the most
     * common voted sentinel, or for itself if no vote exists at all. */
    // 本 Sentinel 进行投票
    // 如果 Sentinel 之前还没有进行投票，那么有两种选择：
    // 1）如果选出了 winner （最多票数支持的 Sentinel ），那么这个 Sentinel 也投 winner 一票
    // 2）如果没有选出 winner ，那么 Sentinel 投自己一票
    if (winner)
        myvote = sentinelVoteLeader(master,epoch,winner,&leader_epoch);
    else
        myvote = sentinelVoteLeader(master,epoch,server.runid,&leader_epoch);

    // 领头 Sentinel 已选出，并且领头的纪元和给定的纪元一样
    if (myvote && leader_epoch == epoch) {

        // 为领头 Sentinel 增加一票（这一票来自本 Sentinel ）
        uint64_t votes = sentinelLeaderIncr(counters,myvote);

        // 如果投票之后的票数比最大票数要大，那么更换领头 Sentinel
        if (votes > max_votes) {
            max_votes = votes;
            winner = myvote;
        }
    }
    voters++; /* Anyway, count me as one of the voters. */

    // 如果支持领头的投票数量不超过半数
    // 并且支持票数不超过 master 配置指定的投票数量
    // 那么这次领头选举无效
    voters_quorum = voters/2+1;
    if (winner && (max_votes < voters_quorum || max_votes < master->quorum))
        winner = NULL;

    // 返回领头 Sentinel ，或者 NULL
    winner = winner ? sdsnew(winner) : NULL;
    sdsfree(myvote);
    dictRelease(counters);
    return winner;
}

/* Send SLAVEOF to the specified instance, always followed by a
 * CONFIG REWRITE command in order to store the new configuration on disk
 * when possible (that is, if the Redis instance is recent enough to support
 * config rewriting, and if the server was started with a configuration file).
 *
 * 向指定实例发送 SLAVEOF 命令，并在可能时，执行 CONFIG REWRITE 命令，
 * 将当前配置保存到磁盘中。
 *
 * If Host is NULL the function sends "SLAVEOF NO ONE".
 *
 * 如果 host 参数为 NULL ，那么向实例发送 SLAVEOF NO ONE 命令
 *
 * The command returns REDIS_OK if the SLAVEOF command was accepted for
 * (later) delivery otherwise REDIS_ERR. The command replies are just
 * discarded. 
 *
 * 命令入队成功（异步发送）时，函数返回 REDIS_OK ，
 * 入队失败时返回 REDIS_ERR ，
 * 命令回复会被丢弃。
 */
int sentinelSendSlaveOf(sentinelRedisInstance *ri, char *host, int port) {
    char portstr[32];
    int retval;

    ll2string(portstr,sizeof(portstr),port);

    if (host == NULL) {
        host = "NO";
        memcpy(portstr,"ONE",4);
    }

    // 发送 SLAVEOF NO ONE
    retval = redisAsyncCommand(ri->cc,
        sentinelDiscardReplyCallback, NULL, "SLAVEOF %s %s", host, portstr);
    if (retval == REDIS_ERR) return retval;

    ri->pending_commands++;

    // 发送 CONFIG REWRITE
    if (redisAsyncCommand(ri->cc,
        sentinelDiscardReplyCallback, NULL, "CONFIG REWRITE") == REDIS_OK)
    {
        ri->pending_commands++;
    }

    return REDIS_OK;
}

/* Setup the master state to start a failover. */
// 设置主服务器的状态，开始一次故障转移
void sentinelStartFailover(sentinelRedisInstance *master) {
    redisAssert(master->flags & SRI_MASTER);

    // 更新故障转移状态
    master->failover_state = SENTINEL_FAILOVER_STATE_WAIT_START;

    // 更新主服务器状态
    master->flags |= SRI_FAILOVER_IN_PROGRESS;

    // 更新纪元
    master->failover_epoch = ++sentinel.current_epoch;

    sentinelEvent(REDIS_WARNING,"+new-epoch",master,"%llu",
        (unsigned long long) sentinel.current_epoch);

    sentinelEvent(REDIS_WARNING,"+try-failover",master,"%@");

    // 记录故障转移的开始时间
    master->failover_start_time = mstime();
    // 记录故障转移状态的变更时间
    master->failover_state_change_time = mstime();
}

/* This function checks if there are the conditions to start the failover,
 * that is:
 *
 * 这个函数检查是否需要开始一次故障转移操作：
 *
 * 1) Master must be in ODOWN condition.
 *    主服务器已经计入 ODOWN 状态。
 * 2) No failover already in progress.
 *    当前没有针对同一主服务器的故障转移操作在执行。
 * 3) No failover already attempted recently.
 *    最近时间内，这个主服务器没有尝试过执行故障转移
 *    （应该是为了防止频繁执行）。
 * 
 * We still don't know if we'll win the election so it is possible that we
 * start the failover but that we'll not be able to act.
 *
 * 虽然 Sentinel 可以发起一次故障转移，但因为故障转移操作是由领头 Sentinel 执行的，
 * 所以发起故障转移的 Sentinel 不一定就是执行故障转移的 Sentinel 。
 *
 * Return non-zero if a failover was started. 
 *
 * 如果故障转移操作成功开始，那么函数返回非 0 值。
 */
int sentinelStartFailoverIfNeeded(sentinelRedisInstance *master) {

    /* We can't failover if the master is not in O_DOWN state. */
    if (!(master->flags & SRI_O_DOWN)) return 0;

    /* Failover already in progress? */
    if (master->flags & SRI_FAILOVER_IN_PROGRESS) return 0;

    /* Last failover attempt started too little time ago? */
    if (mstime() - master->failover_start_time <
        master->failover_timeout*2) return 0;

    // 开始一次故障转移
    sentinelStartFailover(master);

    return 1;
}

/* Select a suitable slave to promote. The current algorithm only uses
 * the following parameters:
 *
 * 在多个从服务器中选出一个作为新的主服务器。
 * 算法使用以下参数：
 *
 * 1) None of the following conditions: S_DOWN, O_DOWN, DISCONNECTED.
 *    带有 S_DOWN 、 O_DOWN 和 DISCONNECTED 状态的从服务器不会被选中。
 * 2) Last time the slave replied to ping no more than 5 times the PING period.
 *    距离最近一次回复 PING 命令超过 5 秒以上的从服务区不会被选中。
 * 3) info_refresh not older than 3 times the INFO refresh period.
 *    距离最后一次回复 INFO 命令的时间超过 info_refresh 时长三倍的从服务器不会被考虑。
 * 4) master_link_down_time no more than:
 *    主从服务器之间的连接断开时间不能超过：
 *     (now - master->s_down_since_time) + (master->down_after_period * 10).
 *    Basically since the master is down from our POV, the slave reports
 *    to be disconnected no more than 10 times the configured down-after-period.
 *    因为从当前 Sentinel 来看，主服务器已经处于下线状态，
 *    所以正常来说，
 *    从服务器与主服务器之间的连接断开时间不应该超过 down-after-period 的十倍。
 *    This is pretty much black magic but the idea is, the master was not
 *    available so the slave may be lagging, but not over a certain time.
 *    这听上去有点像黑魔法，不过这个判断的主意是这样的：
 *    当主服务器下线之后，主从服务器的连接就会断开，但只要先下线的是主服务器而不是从服务器
 *    （换句话说，连接断开是由主服务器而不是从服务器造成的）
 *    那么主从服务器之间的连接断开时间就不会太长。
 *    Anyway we'll select the best slave according to replication offset.
 *    不过这只是一个辅助手段，因为最终我们都会使用复制偏移量来挑选从服务器。
 * 5) Slave priority can't be zero, otherwise the slave is discarded.
 *    从服务器的优先级不能为 0 ，优先级为 0 的从服务器表示被禁用。
 *
 * Among all the slaves matching the above conditions we select the slave
 * with, in order of sorting key:
 *
 * 符合以上条件的从服务器，我们会按以下条件对从服务器进行排序：
 *
 * - lower slave_priority.
 *   优先级更小的从服务器优先。
 * - bigger processed replication offset.
 *   复制偏移量较大的从服务器优先。
 * - lexicographically smaller runid.
 *   运行 ID 较小的从服务器优先。
 *
 * Basically if runid is the same, the slave that processed more commands
 * from the master is selected.
 *
 * 如果运行 ID 相同，那么执行命令数量较多的那个从服务器会被选中。
 *
 * The function returns the pointer to the selected slave, otherwise
 * NULL if no suitable slave was found.
 *
 * sentinelSelectSlave 函数返回被选中从服务器的实例指针，
 * 如果没有何时的从服务器，那么返回 NULL 。
 */

/* Helper for sentinelSelectSlave(). This is used by qsort() in order to
 * sort suitable slaves in a "better first" order, to take the first of
 * the list. */
// 排序函数，用于选出更好的从服务器
int compareSlavesForPromotion(const void *a, const void *b) {
    sentinelRedisInstance **sa = (sentinelRedisInstance **)a,
                          **sb = (sentinelRedisInstance **)b;
    char *sa_runid, *sb_runid;

    // 优先级较小的从服务器胜出
    if ((*sa)->slave_priority != (*sb)->slave_priority)
        return (*sa)->slave_priority - (*sb)->slave_priority;

    /* If priority is the same, select the slave with greater replication
     * offset (processed more data frmo the master). */
    // 如果优先级相同，那么复制偏移量较大的那个从服务器胜出
    // （偏移量较大表示从主服务器获取的数据更多，更完整）
    if ((*sa)->slave_repl_offset > (*sb)->slave_repl_offset) {
        return -1; /* a < b */
    } else if ((*sa)->slave_repl_offset < (*sb)->slave_repl_offset) {
        return 1; /* b > a */
    }

    /* If the replication offset is the same select the slave with that has
     * the lexicographically smaller runid. Note that we try to handle runid
     * == NULL as there are old Redis versions that don't publish runid in
     * INFO. A NULL runid is considered bigger than any other runid. */
    // 如果复制偏移量也相同，那么选出运行 ID 较低的那个从服务器
    // 注意，对于没有运行 ID 的旧版 Redis 来说，默认的运行 ID 为 NULL
    sa_runid = (*sa)->runid;
    sb_runid = (*sb)->runid;
    if (sa_runid == NULL && sb_runid == NULL) return 0;
    else if (sa_runid == NULL) return 1;  /* a > b */
    else if (sb_runid == NULL) return -1; /* a < b */
    return strcasecmp(sa_runid, sb_runid);
}

// 从主服务器的所有从服务器中，挑选一个作为新的主服务器
// 如果没有合格的新主服务器，那么返回 NULL
sentinelRedisInstance *sentinelSelectSlave(sentinelRedisInstance *master) {

    sentinelRedisInstance **instance =
        zmalloc(sizeof(instance[0])*dictSize(master->slaves));
    sentinelRedisInstance *selected = NULL;
    int instances = 0;
    dictIterator *di;
    dictEntry *de;
    mstime_t max_master_down_time = 0;

    // 计算可以接收的，从服务器与主服务器之间的最大下线时间
    // 这个值可以保证被选中的从服务器的数据库不会太旧
    if (master->flags & SRI_S_DOWN)
        max_master_down_time += mstime() - master->s_down_since_time;
    max_master_down_time += master->down_after_period * 10;

    // 遍历所有从服务器
    di = dictGetIterator(master->slaves);
    while((de = dictNext(di)) != NULL) {

        // 从服务器实例
        sentinelRedisInstance *slave = dictGetVal(de);
        mstime_t info_validity_time;

        // 忽略所有 SDOWN 、ODOWN 或者已断线的从服务器
        if (slave->flags & (SRI_S_DOWN|SRI_O_DOWN|SRI_DISCONNECTED)) continue;
        if (mstime() - slave->last_avail_time > SENTINEL_PING_PERIOD*5) continue;
        if (slave->slave_priority == 0) continue;

        /* If the master is in SDOWN state we get INFO for slaves every second.
         * Otherwise we get it with the usual period so we need to account for
         * a larger delay. */
        // 如果主服务器处于 SDOWN 状态，那么 Sentinel 以每秒一次的频率向从服务器发送 INFO 命令
        // 否则以平常频率向从服务器发送 INFO 命令
        // 这里要检查 INFO 命令的返回值是否合法，检查的时间会乘以一个倍数，以计算延迟
        if (master->flags & SRI_S_DOWN)
            info_validity_time = SENTINEL_PING_PERIOD*5;
        else
            info_validity_time = SENTINEL_INFO_PERIOD*3;

        // INFO 回复已过期，不考虑
        if (mstime() - slave->info_refresh > info_validity_time) continue;

        // 从服务器下线的时间过长，不考虑
        if (slave->master_link_down_time > max_master_down_time) continue;

        // 将被选中的 slave 保存到数组中
        instance[instances++] = slave;
    }
    dictReleaseIterator(di);

    if (instances) {

        // 对被选中的从服务器进行排序
        qsort(instance,instances,sizeof(sentinelRedisInstance*),
            compareSlavesForPromotion);
        
        // 分值最低的从服务器为被选中服务器
        selected = instance[0];
    }
    zfree(instance);

    // 返回被选中的从服务区
    return selected;
}

/* ---------------- Failover state machine implementation ------------------- */

// 准备执行故障转移
void sentinelFailoverWaitStart(sentinelRedisInstance *ri) {
    char *leader;
    int isleader;

    /* Check if we are the leader for the failover epoch. */
    // 获取给定纪元的领头 Sentinel
    leader = sentinelGetLeader(ri, ri->failover_epoch);
    // 本 Sentinel 是否为领头 Sentinel ？
    isleader = leader && strcasecmp(leader,server.runid) == 0;
    sdsfree(leader);

    /* If I'm not the leader, and it is not a forced failover via
     * SENTINEL FAILOVER, then I can't continue with the failover. */
    // 如果本 Sentinel 不是领头，并且这次故障迁移不是一次强制故障迁移操作
    // 那么本 Sentinel 不做动作
    if (!isleader && !(ri->flags & SRI_FORCE_FAILOVER)) {
        int election_timeout = SENTINEL_ELECTION_TIMEOUT;

        /* The election timeout is the MIN between SENTINEL_ELECTION_TIMEOUT
         * and the configured failover timeout. */
        // 当选的时长（类似于任期）是 SENTINEL_ELECTION_TIMEOUT
        // 和 Sentinel 设置的故障迁移时长之间的较小那个值
        if (election_timeout > ri->failover_timeout)
            election_timeout = ri->failover_timeout;

        /* Abort the failover if I'm not the leader after some time. */
        // Sentinel 的当选时间已过，取消故障转移计划
        if (mstime() - ri->failover_start_time > election_timeout) {
            sentinelEvent(REDIS_WARNING,"-failover-abort-not-elected",ri,"%@");
            // 取消故障转移
            sentinelAbortFailover(ri);
        }
        return;
    }

    // 本 Sentinel 作为领头，开始执行故障迁移操作...

    sentinelEvent(REDIS_WARNING,"+elected-leader",ri,"%@");

    // 进入选择从服务器状态
    ri->failover_state = SENTINEL_FAILOVER_STATE_SELECT_SLAVE;
    ri->failover_state_change_time = mstime();

    sentinelEvent(REDIS_WARNING,"+failover-state-select-slave",ri,"%@");
}

// 选择合适的从服务器作为新的主服务器
void sentinelFailoverSelectSlave(sentinelRedisInstance *ri) {

    // 在旧主服务器所属的从服务器中，选择新服务器
    sentinelRedisInstance *slave = sentinelSelectSlave(ri);

    /* We don't handle the timeout in this state as the function aborts
     * the failover or go forward in the next state. */
    // 没有合适的从服务器，直接终止故障转移操作
    if (slave == NULL) {

        // 没有可用的从服务器可以提升为新主服务器，故障转移操作无法执行
        sentinelEvent(REDIS_WARNING,"-failover-abort-no-good-slave",ri,"%@");

        // 中止故障转移
        sentinelAbortFailover(ri);

    } else {

        // 成功选定新主服务器

        // 发送事件
        sentinelEvent(REDIS_WARNING,"+selected-slave",slave,"%@");

        // 打开实例的升级标记
        slave->flags |= SRI_PROMOTED;

        // 记录被选中的从服务器
        ri->promoted_slave = slave;

        // 更新故障转移状态
        ri->failover_state = SENTINEL_FAILOVER_STATE_SEND_SLAVEOF_NOONE;

        // 更新状态改变时间
        ri->failover_state_change_time = mstime();

        // 发送事件
        sentinelEvent(REDIS_NOTICE,"+failover-state-send-slaveof-noone",
            slave, "%@");
    }
}

// 向被选中的从服务器发送 SLAVEOF no one 命令
// 将它升级为新的主服务器
void sentinelFailoverSendSlaveOfNoOne(sentinelRedisInstance *ri) {
    int retval;

    /* We can't send the command to the promoted slave if it is now
     * disconnected. Retry again and again with this state until the timeout
     * is reached, then abort the failover. */
    // 如果选中的从服务器断线了，那么在给定的时间内重试
    // 如果给定时间内选中的从服务器也没有上线，那么终止故障迁移操作
    // （一般来说出现这种情况的机会很小，因为在选择新的主服务器时，
    // 已经断线的从服务器是不会被选中的，所以这种情况只会出现在
    // 从服务器被选中，并且发送 SLAVEOF NO ONE 命令之前的这段时间内）
    if (ri->promoted_slave->flags & SRI_DISCONNECTED) {

        // 如果超过时限，就不再重试
        if (mstime() - ri->failover_state_change_time > ri->failover_timeout) {
            sentinelEvent(REDIS_WARNING,"-failover-abort-slave-timeout",ri,"%@");
            sentinelAbortFailover(ri);
        }
        return;
    }

    /* Send SLAVEOF NO ONE command to turn the slave into a master.
     *
     * 向被升级的从服务器发送 SLAVEOF NO ONE 命令，将它变为一个主服务器。
     *
     * We actually register a generic callback for this command as we don't
     * really care about the reply. We check if it worked indirectly observing
     * if INFO returns a different role (master instead of slave). 
     *
     * 这里没有为命令回复关联一个回调函数，因为从服务器是否已经转变为主服务器可以
     * 通过向从服务器发送 INFO 命令来确认
     */
    retval = sentinelSendSlaveOf(ri->promoted_slave,NULL,0);
    if (retval != REDIS_OK) return;
    sentinelEvent(REDIS_NOTICE, "+failover-state-wait-promotion",
        ri->promoted_slave,"%@");

    // 更新状态
    // 这个状态会让 Sentinel 等待被选中的从服务器升级为主服务器
    ri->failover_state = SENTINEL_FAILOVER_STATE_WAIT_PROMOTION;

    // 更新状态改变的时间
    ri->failover_state_change_time = mstime();
}

/* We actually wait for promotion indirectly checking with INFO when the
 * slave turns into a master. */
// Sentinel 会通过 INFO 命令的回复检查从服务器是否已经转变为主服务器
// 这里只负责检查时限
void sentinelFailoverWaitPromotion(sentinelRedisInstance *ri) {
    /* Just handle the timeout. Switching to the next state is handled
     * by the function parsing the INFO command of the promoted slave. */
    if (mstime() - ri->failover_state_change_time > ri->failover_timeout) {
        sentinelEvent(REDIS_WARNING,"-failover-abort-slave-timeout",ri,"%@");
        sentinelAbortFailover(ri);
    }
}

// 判断故障转移操作是否结束
// 结束可以因为超时，也可以因为所有从服务器已经同步到新主服务器
void sentinelFailoverDetectEnd(sentinelRedisInstance *master) {
    int not_reconfigured = 0, timeout = 0;
    dictIterator *di;
    dictEntry *de;

    // 上次 failover 状态更新以来，经过的时间
    mstime_t elapsed = mstime() - master->failover_state_change_time;

    /* We can't consider failover finished if the promoted slave is
     * not reachable. */
    // 如果新主服务器已经下线，那么故障转移操作不成功
    if (master->promoted_slave == NULL ||
        master->promoted_slave->flags & SRI_S_DOWN) return;

    /* The failover terminates once all the reachable slaves are properly
     * configured. */
    // 计算未完成同步的从服务器的数量
    di = dictGetIterator(master->slaves);
    while((de = dictNext(di)) != NULL) {
        sentinelRedisInstance *slave = dictGetVal(de);

        // 新主服务器和已完成同步的从服务器不计算在内
        if (slave->flags & (SRI_PROMOTED|SRI_RECONF_DONE)) continue;

        // 已下线的从服务器不计算在内
        if (slave->flags & SRI_S_DOWN) continue;

        // 增一
        not_reconfigured++;
    }
    dictReleaseIterator(di);

    /* Force end of failover on timeout. */
    // 故障操作因为超时而结束
    if (elapsed > master->failover_timeout) {
        // 忽略未完成的从服务器
        not_reconfigured = 0;
        // 打开超时标志
        timeout = 1;
        // 发送超时事件
        sentinelEvent(REDIS_WARNING,"+failover-end-for-timeout",master,"%@");
    }

    // 所有从服务器都已完成同步，故障转移结束
    if (not_reconfigured == 0) {
        sentinelEvent(REDIS_WARNING,"+failover-end",master,"%@");
        // 更新故障转移状态
        // 这一状态将告知 Sentinel ，所有从服务器都已经同步到新主服务器
        master->failover_state = SENTINEL_FAILOVER_STATE_UPDATE_CONFIG;
        // 更新状态改变的时间
        master->failover_state_change_time = mstime();
    }

    /* If I'm the leader it is a good idea to send a best effort SLAVEOF
     * command to all the slaves still not reconfigured to replicate with
     * the new master. */
    if (timeout) {
        dictIterator *di;
        dictEntry *de;

        // 遍历所有从服务器
        di = dictGetIterator(master->slaves);
        while((de = dictNext(di)) != NULL) {
            sentinelRedisInstance *slave = dictGetVal(de);
            int retval;

            // 跳过已发送 SLAVEOF 命令，以及已经完成同步的所有从服务器
            if (slave->flags &
                (SRI_RECONF_DONE|SRI_RECONF_SENT|SRI_DISCONNECTED)) continue;

            // 发送命令
            retval = sentinelSendSlaveOf(slave,
                    master->promoted_slave->addr->ip,
                    master->promoted_slave->addr->port);
            if (retval == REDIS_OK) {
                sentinelEvent(REDIS_NOTICE,"+slave-reconf-sent-be",slave,"%@");
                // 打开从服务器的 SLAVEOF 命令已发送标记
                slave->flags |= SRI_RECONF_SENT;
            }
        }
        dictReleaseIterator(di);
    }
}

/* Send SLAVE OF <new master address> to all the remaining slaves that
 * still don't appear to have the configuration updated. */
// 向所有尚未同步新主服务器的从服务器发送 SLAVEOF <new-master-address> 命令
void sentinelFailoverReconfNextSlave(sentinelRedisInstance *master) {
    dictIterator *di;
    dictEntry *de;
    int in_progress = 0;

    // 计算正在同步新主服务器的从服务器数量
    di = dictGetIterator(master->slaves);
    while((de = dictNext(di)) != NULL) {
        sentinelRedisInstance *slave = dictGetVal(de);

        // SLAVEOF 命令已发送，或者同步正在进行
        if (slave->flags & (SRI_RECONF_SENT|SRI_RECONF_INPROG))
            in_progress++;
    }
    dictReleaseIterator(di);

    // 如果正在同步的从服务器的数量少于 parallel-syncs 选项的值
    // 那么继续遍历从服务器，并让从服务器对新主服务器进行同步
    di = dictGetIterator(master->slaves);
    while(in_progress < master->parallel_syncs &&
          (de = dictNext(di)) != NULL)
    {
        sentinelRedisInstance *slave = dictGetVal(de);
        int retval;

        /* Skip the promoted slave, and already configured slaves. */
        // 跳过新主服务器，以及已经完成了同步的从服务器
        if (slave->flags & (SRI_PROMOTED|SRI_RECONF_DONE)) continue;

        /* Clear the SRI_RECONF_SENT flag if too much time elapsed without
         * the slave moving forward to the next state. */
        // 如果 SLAVEOF 命令已经发送了很久，但从服务器仍未完成同步
        // 那么尝试重新发送命令
        if ((slave->flags & SRI_RECONF_SENT) &&
            (mstime() - slave->slave_reconf_sent_time) >
            SENTINEL_SLAVE_RECONF_RETRY_PERIOD)
        {
            // 发送重拾同步事件
            sentinelEvent(REDIS_NOTICE,"-slave-reconf-sent-timeout",slave,"%@");
            // 清除已发送 SLAVEOF 命令的标记
            slave->flags &= ~SRI_RECONF_SENT;
        }

        /* Nothing to do for instances that are disconnected or already
         * in RECONF_SENT state. */
        // 如果已向从服务器发送 SLAVEOF 命令，或者同步正在进行
        // 又或者从服务器已断线，那么略过该服务器
        if (slave->flags & (SRI_DISCONNECTED|SRI_RECONF_SENT|SRI_RECONF_INPROG))
            continue;

        /* Send SLAVEOF <new master>. */
        // 向从服务器发送 SLAVEOF 命令，让它同步新主服务器
        retval = sentinelSendSlaveOf(slave,
                master->promoted_slave->addr->ip,
                master->promoted_slave->addr->port);
        if (retval == REDIS_OK) {

            // 将状态改为 SLAVEOF 命令已发送
            slave->flags |= SRI_RECONF_SENT;
            // 更新发送 SLAVEOF 命令的时间
            slave->slave_reconf_sent_time = mstime();
            sentinelEvent(REDIS_NOTICE,"+slave-reconf-sent",slave,"%@");
            // 增加当前正在同步的从服务器的数量
            in_progress++;
        }
    }
    dictReleaseIterator(di);

    /* Check if all the slaves are reconfigured and handle timeout. */
    // 判断是否所有从服务器的同步都已经完成
    sentinelFailoverDetectEnd(master);
}

/* This function is called when the slave is in
 * SENTINEL_FAILOVER_STATE_UPDATE_CONFIG state. In this state we need
 * to remove it from the master table and add the promoted slave instead. */
// 这个函数在 master 已下线，并且对这个 master 的故障迁移操作已经完成时调用
// 这个 master 会被移除出 master 表格，并由新的主服务器代替
void sentinelFailoverSwitchToPromotedSlave(sentinelRedisInstance *master) {

    /// 选出要添加的 master
    sentinelRedisInstance *ref = master->promoted_slave ?
                                 master->promoted_slave : master;
    sds old_master_ip;
    int old_master_port;

    // 发送更新 master 事件
    sentinelEvent(REDIS_WARNING,"+switch-master",master,"%s %s %d %s %d",
        // 原 master 信息
        master->name, master->addr->ip, master->addr->port,
        // 新 master 信息
        ref->addr->ip, ref->addr->port);

    // 记录原 master 信息
    old_master_ip = sdsdup(master->addr->ip);
    old_master_port = master->addr->port;

    // 用新主服务器的信息代替原 master 的信息
    sentinelResetMasterAndChangeAddress(master,ref->addr->ip,ref->addr->port);
    sdsfree(old_master_ip);
}

// 执行故障转移
void sentinelFailoverStateMachine(sentinelRedisInstance *ri) {
    redisAssert(ri->flags & SRI_MASTER);

    // master 未进入故障转移状态，直接返回
    if (!(ri->flags & SRI_FAILOVER_IN_PROGRESS)) return;

    switch(ri->failover_state) {

        // 等待故障转移开始
        case SENTINEL_FAILOVER_STATE_WAIT_START:
            sentinelFailoverWaitStart(ri);
            break;

        // 选择新主服务器
        case SENTINEL_FAILOVER_STATE_SELECT_SLAVE:
            sentinelFailoverSelectSlave(ri);
            break;
        
        // 升级被选中的从服务器为新主服务器
        case SENTINEL_FAILOVER_STATE_SEND_SLAVEOF_NOONE:
            sentinelFailoverSendSlaveOfNoOne(ri);
            break;

        // 等待升级生效，如果升级超时，那么重新选择新主服务器
        // 具体情况请看 sentinelRefreshInstanceInfo 函数
        case SENTINEL_FAILOVER_STATE_WAIT_PROMOTION:
            sentinelFailoverWaitPromotion(ri);
            break;

        // 向从服务器发送 SLAVEOF 命令，让它们同步新主服务器
        case SENTINEL_FAILOVER_STATE_RECONF_SLAVES:
            sentinelFailoverReconfNextSlave(ri);
            break;
    }
}

/* Abort a failover in progress:
 *
 * 关于中途停止执行故障转移：
 *
 * This function can only be called before the promoted slave acknowledged
 * the slave -> master switch. Otherwise the failover can't be aborted and
 * will reach its end (possibly by timeout). 
 *
 * 这个函数只能在被选中的从服务器升级为新的主服务器之前调用，
 * 否则故障转移就不能中途停止，
 * 并且会一直执行到结束。
 */
void sentinelAbortFailover(sentinelRedisInstance *ri) {
    redisAssert(ri->flags & SRI_FAILOVER_IN_PROGRESS);
    redisAssert(ri->failover_state <= SENTINEL_FAILOVER_STATE_WAIT_PROMOTION);

    // 移除相关标识
    ri->flags &= ~(SRI_FAILOVER_IN_PROGRESS|SRI_FORCE_FAILOVER);

    // 清除状态
    ri->failover_state = SENTINEL_FAILOVER_STATE_NONE;
    ri->failover_state_change_time = mstime();

    // 清除新主服务器的升级标识
    if (ri->promoted_slave) {
        ri->promoted_slave->flags &= ~SRI_PROMOTED;
        // 清空新服务器
        ri->promoted_slave = NULL;
    }
}

/* ======================== SENTINEL timer handler ==========================
 * This is the "main" our Sentinel, being sentinel completely non blocking
 * in design. The function is called every second.
 * -------------------------------------------------------------------------- */

/* Perform scheduled operations for the specified Redis instance. */
// 对给定的实例执行定期操作
void sentinelHandleRedisInstance(sentinelRedisInstance *ri) {

    /* ========== MONITORING HALF ============ */
    /* ==========     监控操作    =========*/

    /* Every kind of instance */
    /* 对所有类型实例进行处理 */

    // 如果有需要的话，创建连向实例的网络连接
    sentinelReconnectInstance(ri);

    // 根据情况，向实例发送 PING、 INFO 或者 PUBLISH 命令
    sentinelPingInstance(ri);

    /* ============== ACTING HALF ============= */
    /* ==============  故障检测   ============= */

    /* We don't proceed with the acting half if we are in TILT mode.
     * TILT happens when we find something odd with the time, like a
     * sudden change in the clock. */
    // 如果 Sentinel 处于 TILT 模式，那么不执行故障检测。
    if (sentinel.tilt) {

        // 如果 TILI 模式未解除，那么不执行动作
        if (mstime()-sentinel.tilt_start_time < SENTINEL_TILT_PERIOD) return;

        // 时间已过，退出 TILT 模式
        sentinel.tilt = 0;
        sentinelEvent(REDIS_WARNING,"-tilt",NULL,"#tilt mode exited");
    }

    /* Every kind of instance */
    // 检查给定实例是否进入 SDOWN 状态
    sentinelCheckSubjectivelyDown(ri);

    /* Masters and slaves */
    if (ri->flags & (SRI_MASTER|SRI_SLAVE)) {
        /* Nothing so far. */
    }

    /* Only masters */
    /* 对主服务器进行处理 */
    if (ri->flags & SRI_MASTER) {

        // 判断 master 是否进入 ODOWN 状态
        sentinelCheckObjectivelyDown(ri);

        // 如果主服务器进入了 ODOWN 状态，那么开始一次故障转移操作
        if (sentinelStartFailoverIfNeeded(ri))
            // 强制向其他 Sentinel 发送 SENTINEL is-master-down-by-addr 命令
            // 刷新其他 Sentinel 关于主服务器的状态
            sentinelAskMasterStateToOtherSentinels(ri,SENTINEL_ASK_FORCED);

        // 执行故障转移
        sentinelFailoverStateMachine(ri);

        // 如果有需要的话，向其他 Sentinel 发送 SENTINEL is-master-down-by-addr 命令
        // 刷新其他 Sentinel 关于主服务器的状态
        // 这一句是对那些没有进入 if(sentinelStartFailoverIfNeeded(ri)) { /* ... */ }
        // 语句的主服务器使用的
        sentinelAskMasterStateToOtherSentinels(ri,SENTINEL_NO_FLAGS);
    }
}

/* Perform scheduled operations for all the instances in the dictionary.
 * Recursively call the function against dictionaries of slaves. */
// 对被 Sentinel 监视的所有实例（包括主服务器、从服务器和其他 Sentinel ）
// 进行定期操作
//
//  sentinelHandleRedisInstance
//              |
//              |
//              v
//            master
//             /  \
//            /    \
//           v      v
//       slaves    sentinels
void sentinelHandleDictOfRedisInstances(dict *instances) {
    dictIterator *di;
    dictEntry *de;
    sentinelRedisInstance *switch_to_promoted = NULL;

    /* There are a number of things we need to perform against every master. */
    // 遍历多个实例，这些实例可以是多个主服务器、多个从服务器或者多个 sentinel
    di = dictGetIterator(instances);
    while((de = dictNext(di)) != NULL) {

        // 取出实例对应的实例结构
        sentinelRedisInstance *ri = dictGetVal(de);

        // 执行调度操作
        sentinelHandleRedisInstance(ri);

        // 如果被遍历的是主服务器，那么递归地遍历该主服务器的所有从服务器
        // 以及所有 sentinel
        if (ri->flags & SRI_MASTER) {

            // 所有从服务器
            sentinelHandleDictOfRedisInstances(ri->slaves);

            // 所有 sentinel
            sentinelHandleDictOfRedisInstances(ri->sentinels);

            // 对已下线主服务器（ri）的故障迁移已经完成
            // ri 的所有从服务器都已经同步到新主服务器
            if (ri->failover_state == SENTINEL_FAILOVER_STATE_UPDATE_CONFIG) {
                // 已选出新的主服务器
                switch_to_promoted = ri;
            }
        }
    }

    // 将原主服务器（已下线）从主服务器表格中移除，并使用新主服务器代替它
    if (switch_to_promoted)
        sentinelFailoverSwitchToPromotedSlave(switch_to_promoted);

    dictReleaseIterator(di);
}

/* This function checks if we need to enter the TITL mode.
 *
 * 这个函数检查 sentinel 是否需要进入 TITL 模式。
 *
 * The TILT mode is entered if we detect that between two invocations of the
 * timer interrupt, a negative amount of time, or too much time has passed.
 *
 * 当程序发现两次执行 sentinel 之间的时间差为负值，或者过大时，
 * 就会进入 TILT 模式。
 *
 * Note that we expect that more or less just 100 milliseconds will pass
 * if everything is fine. However we'll see a negative number or a
 * difference bigger than SENTINEL_TILT_TRIGGER milliseconds if one of the
 * following conditions happen:
 *
 * 通常来说，两次执行 sentinel 之间的差会在 100 毫秒左右，
 * 但当出现以下内容时，这个差就可能会出现异常：
 *
 * 1) The Sentinel process for some time is blocked, for every kind of
 * random reason: the load is huge, the computer was frozen for some time
 * in I/O or alike, the process was stopped by a signal. Everything.
 *    sentinel 进程因为某些原因而被阻塞，比如载入的数据太大，计算机 I/O 任务繁重，
 *    进程被信号停止，诸如此类。
 *
 * 2) The system clock was altered significantly.
 *    系统的时钟产生了非常明显的变化。
 *
 * Under both this conditions we'll see everything as timed out and failing
 * without good reasons. Instead we enter the TILT mode and wait
 * for SENTINEL_TILT_PERIOD to elapse before starting to act again.
 *
 * 当出现以上两种情况时， sentinel 可能会将任何实例都视为掉线，并无原因地判断实例为失效。
 * 为了避免这种情况，我们让 sentinel 进入 TILT 模式，
 * 停止进行任何动作，并等待 SENTINEL_TILT_PERIOD 秒钟。 
 *
 * During TILT time we still collect information, we just do not act. 
 *
 * TILT 模式下的 sentinel 仍然会进行监控并收集信息，
 * 它只是不执行诸如故障转移、下线判断之类的操作而已。
 */
void sentinelCheckTiltCondition(void) {

    // 计算当前时间
    mstime_t now = mstime();

    // 计算上次运行 sentinel 和当前时间的差
    mstime_t delta = now - sentinel.previous_time;

    // 如果差为负数，或者大于 2 秒钟，那么进入 TILT 模式
    if (delta < 0 || delta > SENTINEL_TILT_TRIGGER) {
        // 打开标记
        sentinel.tilt = 1;
        // 记录进入 TILT 模式的开始时间
        sentinel.tilt_start_time = mstime();
        // 打印事件
        sentinelEvent(REDIS_WARNING,"+tilt",NULL,"#tilt mode entered");
    }

    // 更新最后一次 sentinel 运行时间
    sentinel.previous_time = mstime();
}

// sentinel 模式的主函数，由 redis.c/serverCron 函数调用
void sentinelTimer(void) {

    // 记录本次 sentinel 调用的事件，
    // 并判断是否需要进入 TITL 模式
    sentinelCheckTiltCondition();

    // 执行定期操作
    // 比如 PING 实例、分析主服务器和从服务器的 INFO 命令
    // 向其他监视相同主服务器的 sentinel 发送问候信息
    // 并接收其他 sentinel 发来的问候信息
    // 执行故障转移操作，等等
    sentinelHandleDictOfRedisInstances(sentinel.masters);

    // 运行等待执行的脚本
    sentinelRunPendingScripts();

    // 清理已执行完毕的脚本，并重试出错的脚本
    sentinelCollectTerminatedScripts();

    // 杀死运行超时的脚本
    sentinelKillTimedoutScripts();
}<|MERGE_RESOLUTION|>--- conflicted
+++ resolved
@@ -2253,16 +2253,10 @@
     }
 
     /* Clear the DISCONNECTED flags only if we have both the connections
-<<<<<<< HEAD
-     * (or just the commands connection if this is a slave or a
-     * sentinel instance). */
+     * (or just the commands connection if this is a sentinel instance). */
     // 如果实例是主服务器或者从服务器，那么当 cc 和 pc 两个连接都创建成功时，关闭 DISCONNECTED 标识
     // 如果实例是 Sentinel ，那么当 cc 连接创建成功时，关闭 DISCONNECTED 标识
-    if (ri->cc && (ri->flags & (SRI_SLAVE|SRI_SENTINEL) || ri->pc))
-=======
-     * (or just the commands connection if this is a sentinel instance). */
     if (ri->cc && (ri->flags & SRI_SENTINEL || ri->pc))
->>>>>>> c7136269
         ri->flags &= ~SRI_DISCONNECTED;
 }
 
