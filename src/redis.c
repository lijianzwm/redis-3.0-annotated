--- conflicted
+++ resolved
@@ -1412,12 +1412,8 @@
     shared.emptymultibulk = createObject(REDIS_STRING,sdsnew("*0\r\n"));
     shared.pong = createObject(REDIS_STRING,sdsnew("+PONG\r\n"));
     shared.queued = createObject(REDIS_STRING,sdsnew("+QUEUED\r\n"));
-<<<<<<< HEAD
-
+    shared.emptyscan = createObject(REDIS_STRING,sdsnew("*2\r\n$1\r\n0\r\n*0\r\n"));
     // 常用错误回复
-=======
-    shared.emptyscan = createObject(REDIS_STRING,sdsnew("*2\r\n$1\r\n0\r\n*0\r\n"));
->>>>>>> 3c7a0677
     shared.wrongtypeerr = createObject(REDIS_STRING,sdsnew(
         "-WRONGTYPE Operation against a key holding the wrong kind of value\r\n"));
     shared.nokeyerr = createObject(REDIS_STRING,sdsnew(
