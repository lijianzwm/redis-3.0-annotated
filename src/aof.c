--- conflicted
+++ resolved
@@ -1185,14 +1185,10 @@
     return 1;
 }
 
-<<<<<<< HEAD
-/* Write either the key or the value of the currently selected item of an hash.
+/* Write either the key or the value of the currently selected item of a hash.
  *
  * 选择写入哈希的 key 或者 value 到 r 中。
  *
-=======
-/* Write either the key or the value of the currently selected item of a hash.
->>>>>>> 2dfc5e35
  * The 'hi' argument passes a valid Redis hash iterator.
  *
  * hi 为 Redis 哈希迭代器
